#include "cegar.h"

#include "abstraction.h"
#include "abstract_search.h"
#include "abstract_state.h"
#include "cartesian_set.h"
#include "shortest_paths.h"
#include "transition_system.h"
#include "utils.h"

#include "../task_utils/task_properties.h"
#include "../utils/language.h"
#include "../utils/logging.h"
#include "../utils/math.h"
#include "../utils/memory.h"

#include <algorithm>
#include <cassert>
#include <iostream>
#include <unordered_map>

using namespace std;

namespace cegar {
// Create the Cartesian set that corresponds to the given preconditions or goals.
static CartesianSet get_cartesian_set(
    const vector<int> &domain_sizes, const ConditionsProxy &conditions) {
    CartesianSet cartesian_set(domain_sizes);
    for (FactProxy condition : conditions) {
        cartesian_set.set_single_value(
            condition.get_variable().get_id(), condition.get_value());
    }
    return cartesian_set;
}

struct Flaw {
    // Last concrete and abstract state reached while tracing solution.
    State concrete_state;
    const AbstractState &current_abstract_state;
    // Hypothetical Cartesian set we would have liked to reach.
    CartesianSet desired_cartesian_set;

    Flaw(
        State &&concrete_state,
        const AbstractState &current_abstract_state,
        CartesianSet &&desired_cartesian_set)
        : concrete_state(move(concrete_state)),
          current_abstract_state(current_abstract_state),
          desired_cartesian_set(move(desired_cartesian_set)) {
        assert(current_abstract_state.includes(this->concrete_state));
    }

    vector<Split> get_possible_splits() const {
        vector<Split> splits;
        /*
          For each fact in the concrete state that is not contained in the
          desired abstract state, loop over all values in the domain of the
          corresponding variable. The values that are in both the current and
          the desired abstract state are the "wanted" ones, i.e., the ones that
          we want to split off.
        */
        for (FactProxy wanted_fact_proxy : concrete_state) {
            FactPair fact = wanted_fact_proxy.get_pair();
            if (!desired_cartesian_set.test(fact.var, fact.value)) {
                VariableProxy var = wanted_fact_proxy.get_variable();
                int var_id = var.get_id();
                vector<int> wanted;
                for (int value = 0; value < var.get_domain_size(); ++value) {
                    if (current_abstract_state.contains(var_id, value) &&
                        desired_cartesian_set.test(var_id, value)) {
                        wanted.push_back(value);
                    }
                }
                assert(!wanted.empty());
                splits.emplace_back(var_id, move(wanted));
            }
        }
        assert(!splits.empty());
        return splits;
    }
};

CEGAR::CEGAR(
    const shared_ptr<AbstractTask> &task,
    int max_states,
    int max_non_looping_transitions,
    double max_time,
    PickSplit pick,
    HUpdateStrategy h_update,
    utils::RandomNumberGenerator &rng,
    bool debug)
    : task_proxy(*task),
      domain_sizes(get_domain_sizes(task_proxy)),
      max_states(max_states),
      max_non_looping_transitions(max_non_looping_transitions),
      split_selector(task, pick),
      h_update(h_update),
      abstraction(utils::make_unique_ptr<Abstraction>(task, debug)),
      timer(max_time),
      debug(debug) {
    assert(max_states >= 1);
    if (h_update == HUpdateStrategy::STATES_ON_TRACE) {
        abstract_search = utils::make_unique_ptr<AbstractSearch>(
            task_properties::get_operator_costs(task_proxy));
    } else if (h_update == HUpdateStrategy::DIJKSTRA_FROM_UNCONNECTED_ORPHANS) {
        shortest_paths = utils::make_unique_ptr<ShortestPaths>(
            task_properties::get_operator_costs(task_proxy), debug);
    } else {
        ABORT("Unknown search strategy");
    }

    utils::g_log << "Start building abstraction." << endl;
<<<<<<< HEAD
    cout << "Maximum number of states: " << max_states << endl;
    cout << "Maximum number of transitions: "
         << max_non_looping_transitions << endl;

=======
    utils::g_log << "Maximum number of states: " << max_states << endl;
    utils::g_log << "Maximum number of transitions: "
                 << max_non_looping_transitions << endl;
>>>>>>> 044e2af9
    refinement_loop(rng);
    utils::g_log << "Done building abstraction." << endl;
    utils::g_log << "Time for building abstraction: " << timer.get_elapsed_time() << endl;

    print_statistics();
}

CEGAR::~CEGAR() {
}

unique_ptr<Abstraction> CEGAR::extract_abstraction() {
    assert(abstraction);
    return move(abstraction);
}

int CEGAR::separate_facts_unreachable_before_goal() {
    assert(abstraction->get_goals().size() == 1);
    assert(abstraction->get_num_states() == 1);
    assert(task_proxy.get_goals().size() == 1);
    FactProxy goal = task_proxy.get_goals()[0];
    utils::HashSet<FactProxy> reachable_facts = get_relaxed_possible_before(
        task_proxy, goal);
    for (VariableProxy var : task_proxy.get_variables()) {
        if (!may_keep_refining())
            break;
        int var_id = var.get_id();
        vector<int> unreachable_values;
        for (int value = 0; value < var.get_domain_size(); ++value) {
            FactProxy fact = var.get_fact(value);
            if (reachable_facts.count(fact) == 0)
                unreachable_values.push_back(value);
        }
        if (!unreachable_values.empty())
            abstraction->refine(abstraction->get_initial_state(), var_id, unreachable_values);
    }
    cout << "Mark all states as goals." << endl;
    abstraction->mark_all_states_as_goals();
    /*
      Split off the goal fact from the initial state. Then the new initial
      state is the only non-goal state and no goal state will have to be split
      later.
    */
    auto state_ids = abstraction->refine(
        abstraction->get_initial_state(), goal.get_variable().get_id(), {goal.get_value()});
    return state_ids.second;
}

bool CEGAR::may_keep_refining() const {
    if (abstraction->get_num_states() >= max_states) {
        utils::g_log << "Reached maximum number of states." << endl;
        return false;
    } else if (abstraction->get_transition_system().get_num_non_loops() >= max_non_looping_transitions) {
        utils::g_log << "Reached maximum number of transitions." << endl;
        return false;
    } else if (timer.is_expired()) {
        utils::g_log << "Reached time limit." << endl;
        return false;
    } else if (!utils::extra_memory_padding_is_reserved()) {
        utils::g_log << "Reached memory limit." << endl;
        return false;
    }
    return true;
}

void CEGAR::refinement_loop(utils::RandomNumberGenerator &rng) {
    /*
      For landmark tasks we have to map all states in which the
      landmark might have been achieved to arbitrary abstract goal
      states. For the other types of subtasks our method won't find
      unreachable facts, but calling it unconditionally for subtasks
      with one goal doesn't hurt and simplifies the implementation.

      In any case, we separate all goal states from non-goal states
      to simplify the implementation. This way, we don't have to split
      goal states later.
    */
    int goal_in_possibly_before_set;
    if (task_proxy.get_goals().size() == 1) {
        goal_in_possibly_before_set = separate_facts_unreachable_before_goal();

        // Find a cheapest goal state. It will always remain a cheapest goal state.
        AbstractSearch astar_search(task_properties::get_operator_costs(task_proxy));
        unique_ptr<Solution> solution = astar_search.find_solution(
            abstraction->get_transition_system().get_outgoing_transitions(),
            abstraction->get_initial_state().get_id(),
            abstraction->get_goals());
        if (!solution) {
            cout << "Abstract task is unsolvable." << endl;
            return;
        } else if (solution->empty()) {
            goal_in_possibly_before_set = abstraction->get_initial_state().get_id();
        } else {
            goal_in_possibly_before_set = solution->back().target_id;
        }
    } else {
        // Iteratively split off the next goal fact from the current goal state.
        assert(abstraction->get_num_states() == 1);
        const AbstractState *current = &abstraction->get_initial_state();
        for (FactProxy goal : task_proxy.get_goals()) {
            FactPair fact = goal.get_pair();
            auto pair = abstraction->refine(*current, fact.var, {fact.value});
            if (debug) {
                dump_dot_graph(*abstraction);
            }
            current = &abstraction->get_state(pair.second);
        }
        assert(!abstraction->get_goals().count(abstraction->get_initial_state().get_id()));
        assert(static_cast<int>(abstraction->get_goals().size()) == 1);
        goal_in_possibly_before_set = current->get_id();
    }
    assert(abstraction->get_goals().count(goal_in_possibly_before_set));

    if (debug) {
        cout << "Goal state in possibly before set: " << goal_in_possibly_before_set << endl;
    }

    // Initialize abstract goal distances and shortest path tree.
    if (h_update == HUpdateStrategy::DIJKSTRA_FROM_UNCONNECTED_ORPHANS) {
        shortest_paths->full_dijkstra(
            abstraction->get_transition_system().get_incoming_transitions(),
            abstraction->get_goals());
        assert(shortest_paths->test_distances(
                   abstraction->get_transition_system().get_incoming_transitions(),
                   abstraction->get_transition_system().get_outgoing_transitions(),
                   abstraction->get_goals()));
    }

    if (debug) {
        dump_dot_graph(*abstraction);
    }

<<<<<<< HEAD
    utils::Timer find_trace_timer;
    utils::Timer find_flaw_timer;
    utils::Timer refine_timer;
    utils::Timer update_h_timer;
    find_trace_timer.stop();
    find_flaw_timer.stop();
    refine_timer.stop();
    update_h_timer.stop();
=======
    utils::Timer find_trace_timer(false);
    utils::Timer find_flaw_timer(false);
    utils::Timer refine_timer(false);
>>>>>>> 044e2af9

    while (may_keep_refining()) {
        find_trace_timer.resume();
        unique_ptr<Solution> solution;
        if (h_update == HUpdateStrategy::STATES_ON_TRACE) {
            solution = abstract_search->find_solution(
                abstraction->get_transition_system().get_outgoing_transitions(),
                abstraction->get_initial_state().get_id(),
                abstraction->get_goals());
        } else {
            solution = shortest_paths->extract_solution_from_shortest_path_tree(
                abstraction->get_initial_state().get_id(), abstraction->get_goals());
        }
        find_trace_timer.stop();
<<<<<<< HEAD
        if (solution) {
            update_h_timer.resume();
            if (h_update == HUpdateStrategy::STATES_ON_TRACE) {
                abstract_search->update_goal_distances_of_states_on_trace(
                    *solution, abstraction->get_initial_state().get_id());
            }
            update_h_timer.stop();

            if (debug) {
                cout << "Found abstract solution:" << endl;
                for (const Transition &t : *solution) {
                    OperatorProxy op = task_proxy.get_operators()[t.op_id];
                    cout << "  " << t << " (" << op.get_name() << ", " << op.get_cost() << ")" << endl;
                }
            }
        } else {
            cout << "Abstract task is unsolvable." << endl;
=======
        if (!solution) {
            utils::g_log << "Abstract task is unsolvable." << endl;
>>>>>>> 044e2af9
            break;
        }

        find_flaw_timer.resume();
        unique_ptr<Flaw> flaw = find_flaw(*solution);
        find_flaw_timer.stop();
        if (!flaw) {
            utils::g_log << "Found concrete solution during refinement." << endl;
            break;
        }

        refine_timer.resume();
        const AbstractState &abstract_state = flaw->current_abstract_state;
        int state_id = abstract_state.get_id();
        assert(!abstraction->get_goals().count(state_id));
        vector<Split> splits = flaw->get_possible_splits();
        const Split &split = split_selector.pick_split(abstract_state, splits, rng);
        auto new_state_ids = abstraction->refine(abstract_state, split.var_id, split.values);
        assert(abstraction->get_goals().count(goal_in_possibly_before_set));
        refine_timer.stop();

        if (debug) {
            dump_dot_graph(*abstraction);
        }

        update_h_timer.resume();
        if (h_update == HUpdateStrategy::STATES_ON_TRACE) {
            // Since h-values only increase we can assign the h-value to the children.
            abstract_search->copy_h_value_to_children(
                state_id, new_state_ids.first, new_state_ids.second);
        } else if (h_update == HUpdateStrategy::DIJKSTRA_FROM_UNCONNECTED_ORPHANS) {
            shortest_paths->dijkstra_from_orphans(
                abstraction->get_transition_system().get_incoming_transitions(),
                abstraction->get_transition_system().get_outgoing_transitions(),
                state_id, new_state_ids.first, new_state_ids.second, true);
        } else {
            ABORT("Unknown h-update strategy");
        }

        if (h_update == HUpdateStrategy::DIJKSTRA_FROM_UNCONNECTED_ORPHANS) {
            assert(shortest_paths->test_distances(
                       abstraction->get_transition_system().get_incoming_transitions(),
                       abstraction->get_transition_system().get_outgoing_transitions(),
                       abstraction->get_goals()));
        }
        update_h_timer.stop();

        if (abstraction->get_num_states() % 1000 == 0) {
            utils::g_log << abstraction->get_num_states() << "/" << max_states << " states, "
                         << abstraction->get_transition_system().get_num_non_loops() << "/"
                         << max_non_looping_transitions << " transitions" << endl;
        }
    }
<<<<<<< HEAD
    cout << "Time for finding abstract traces: " << find_trace_timer << endl;
    cout << "Time for finding flaws: " << find_flaw_timer << endl;
    cout << "Time for splitting states: " << refine_timer << endl;
    cout << "Time for updating h values: " << update_h_timer << endl;
=======
    utils::g_log << "Time for finding abstract traces: " << find_trace_timer << endl;
    utils::g_log << "Time for finding flaws: " << find_flaw_timer << endl;
    utils::g_log << "Time for splitting states: " << refine_timer << endl;
>>>>>>> 044e2af9
}

unique_ptr<Flaw> CEGAR::find_flaw(const Solution &solution) {
    if (debug)
        utils::g_log << "Check solution:" << endl;

    const AbstractState *abstract_state = &abstraction->get_initial_state();
    State concrete_state = task_proxy.get_initial_state();
    assert(abstract_state->includes(concrete_state));

    if (debug)
        utils::g_log << "  Initial abstract state: " << *abstract_state << endl;

    for (const Transition &step : solution) {
        if (!utils::extra_memory_padding_is_reserved())
            break;
        OperatorProxy op = task_proxy.get_operators()[step.op_id];
        const AbstractState *next_abstract_state = &abstraction->get_state(step.target_id);
        if (task_properties::is_applicable(op, concrete_state)) {
            if (debug)
                utils::g_log << "  Move to " << *next_abstract_state << " with "
                             << op.get_name() << endl;
            State next_concrete_state = concrete_state.get_successor(op);
            if (!next_abstract_state->includes(next_concrete_state)) {
                if (debug)
                    utils::g_log << "  Paths deviate." << endl;
                return utils::make_unique_ptr<Flaw>(
                    move(concrete_state),
                    *abstract_state,
                    next_abstract_state->regress(op));
            }
            abstract_state = next_abstract_state;
            concrete_state = move(next_concrete_state);
        } else {
            if (debug)
                utils::g_log << "  Operator not applicable: " << op.get_name() << endl;
            return utils::make_unique_ptr<Flaw>(
                move(concrete_state),
                *abstract_state,
                get_cartesian_set(domain_sizes, op.get_preconditions()));
        }
    }
    assert(abstraction->get_goals().count(abstract_state->get_id()));
    if (task_properties::is_goal_state(task_proxy, concrete_state)) {
        // We found a concrete solution.
        return nullptr;
    } else {
        if (debug)
            utils::g_log << "  Goal test failed." << endl;
        return utils::make_unique_ptr<Flaw>(
            move(concrete_state),
            *abstract_state,
            get_cartesian_set(domain_sizes, task_proxy.get_goals()));
    }
}

void CEGAR::print_statistics() {
    abstraction->print_statistics();
<<<<<<< HEAD
=======
    int init_id = abstraction->get_initial_state().get_id();
    utils::g_log << "Initial h value: " << abstract_search.get_h_value(init_id) << endl;
    utils::g_log << endl;
>>>>>>> 044e2af9
}
}<|MERGE_RESOLUTION|>--- conflicted
+++ resolved
@@ -110,16 +110,10 @@
     }
 
     utils::g_log << "Start building abstraction." << endl;
-<<<<<<< HEAD
-    cout << "Maximum number of states: " << max_states << endl;
-    cout << "Maximum number of transitions: "
-         << max_non_looping_transitions << endl;
-
-=======
     utils::g_log << "Maximum number of states: " << max_states << endl;
     utils::g_log << "Maximum number of transitions: "
                  << max_non_looping_transitions << endl;
->>>>>>> 044e2af9
+
     refinement_loop(rng);
     utils::g_log << "Done building abstraction." << endl;
     utils::g_log << "Time for building abstraction: " << timer.get_elapsed_time() << endl;
@@ -251,20 +245,10 @@
         dump_dot_graph(*abstraction);
     }
 
-<<<<<<< HEAD
-    utils::Timer find_trace_timer;
-    utils::Timer find_flaw_timer;
-    utils::Timer refine_timer;
-    utils::Timer update_h_timer;
-    find_trace_timer.stop();
-    find_flaw_timer.stop();
-    refine_timer.stop();
-    update_h_timer.stop();
-=======
     utils::Timer find_trace_timer(false);
     utils::Timer find_flaw_timer(false);
     utils::Timer refine_timer(false);
->>>>>>> 044e2af9
+    utils::Timer update_h_timer(false);
 
     while (may_keep_refining()) {
         find_trace_timer.resume();
@@ -279,7 +263,6 @@
                 abstraction->get_initial_state().get_id(), abstraction->get_goals());
         }
         find_trace_timer.stop();
-<<<<<<< HEAD
         if (solution) {
             update_h_timer.resume();
             if (h_update == HUpdateStrategy::STATES_ON_TRACE) {
@@ -296,11 +279,7 @@
                 }
             }
         } else {
-            cout << "Abstract task is unsolvable." << endl;
-=======
-        if (!solution) {
             utils::g_log << "Abstract task is unsolvable." << endl;
->>>>>>> 044e2af9
             break;
         }
 
@@ -354,16 +333,10 @@
                          << max_non_looping_transitions << " transitions" << endl;
         }
     }
-<<<<<<< HEAD
-    cout << "Time for finding abstract traces: " << find_trace_timer << endl;
-    cout << "Time for finding flaws: " << find_flaw_timer << endl;
-    cout << "Time for splitting states: " << refine_timer << endl;
-    cout << "Time for updating h values: " << update_h_timer << endl;
-=======
     utils::g_log << "Time for finding abstract traces: " << find_trace_timer << endl;
     utils::g_log << "Time for finding flaws: " << find_flaw_timer << endl;
     utils::g_log << "Time for splitting states: " << refine_timer << endl;
->>>>>>> 044e2af9
+    utils::g_log << "Time for updating h values: " << update_h_timer << endl;
 }
 
 unique_ptr<Flaw> CEGAR::find_flaw(const Solution &solution) {
@@ -422,11 +395,5 @@
 
 void CEGAR::print_statistics() {
     abstraction->print_statistics();
-<<<<<<< HEAD
-=======
-    int init_id = abstraction->get_initial_state().get_id();
-    utils::g_log << "Initial h value: " << abstract_search.get_h_value(init_id) << endl;
-    utils::g_log << endl;
->>>>>>> 044e2af9
 }
 }