--- conflicted
+++ resolved
@@ -386,40 +386,23 @@
     NAME CEGAR
     HELP "Plugin containing the code for CEGAR heuristics"
     SOURCES
-<<<<<<< HEAD
-        cegar/abstraction.cc
-        cegar/abstract_search.cc
-        cegar/abstract_state.cc
-        cegar/additive_cartesian_heuristic.cc
-        cegar/cost_saturation.cc
-        cegar/domains.cc
-        cegar/max_cartesian_heuristic.cc
-        cegar/ocp_heuristic.cc
-        cegar/refinement_hierarchy.cc
-        cegar/scp_optimizer.cc
-        cegar/split_selector.cc
-        cegar/subtask_generators.cc
-        cegar/transition.cc
-        cegar/transition_system.cc
-        cegar/transition_updater.cc
-        cegar/utils.cc
-        cegar/utils_landmarks.cc
-=======
         cegar/abstraction
         cegar/abstract_search
         cegar/abstract_state
         cegar/additive_cartesian_heuristic
-        cegar/cartesian_heuristic_function
         cegar/cost_saturation
         cegar/domains
+        cegar/max_cartesian_heuristic
+        cegar/ocp_heuristic
         cegar/refinement_hierarchy
+        cegar/scp_optimizer
         cegar/split_selector
         cegar/subtask_generators
         cegar/transition
+        cegar/transition_system
         cegar/transition_updater
         cegar/utils
         cegar/utils_landmarks
->>>>>>> 370159a9
     DEPENDS ADDITIVE_HEURISTIC EXTRA_TASKS LANDMARKS
 )
 
@@ -427,24 +410,24 @@
     NAME COST_SATURATION
     HELP "Saturated cost partitioning"
     SOURCES
-        cost_saturation/abstraction.cc
-        cost_saturation/abstraction_generator.cc
-        cost_saturation/cartesian_abstraction_generator.cc
-        cost_saturation/cost_partitioning_generator.cc
-        cost_saturation/cost_partitioning_generator_greedy.cc
-        cost_saturation/cost_partitioning_generator_random.cc
-        cost_saturation/cost_partitioning_heuristic.cc
-        cost_saturation/diversifier.cc
-        cost_saturation/explicit_abstraction.cc
-        cost_saturation/optimal_cost_partitioning_heuristic.cc
-        cost_saturation/projection.cc
-        cost_saturation/projection_generator.cc
-        cost_saturation/saturated_cost_partitioning_heuristic.cc
-        #cost_saturation/scp_generator_tree_search.cc
+        cost_saturation/abstraction
+        cost_saturation/abstraction_generator
+        cost_saturation/cartesian_abstraction_generator
+        cost_saturation/cost_partitioning_generator
+        cost_saturation/cost_partitioning_generator_greedy
+        cost_saturation/cost_partitioning_generator_random
+        cost_saturation/cost_partitioning_heuristic
+        cost_saturation/diversifier
+        cost_saturation/explicit_abstraction
+        cost_saturation/optimal_cost_partitioning_heuristic
+        cost_saturation/projection
+        cost_saturation/projection_generator
+        cost_saturation/saturated_cost_partitioning_heuristic
+        #cost_saturation/scp_generator_tree_search
         cost_saturation/types.h
-        cost_saturation/uniform_cost_partitioning_heuristic.cc
-        cost_saturation/utils.cc
-        cost_saturation/zero_one_cost_partitioning_heuristic.cc
+        cost_saturation/uniform_cost_partitioning_heuristic
+        cost_saturation/utils
+        cost_saturation/zero_one_cost_partitioning_heuristic
     DEPENDS CEGAR LP_SOLVER PDBS
 )
 
