## Variables prefixed with "DOWNWARD_" are used to configure the
## build. They can be changed on the command line or set as
## environment variables.

## By default, build in 32-bit mode. Use DOWNWARD_BITWIDTH=64
## to build in 64-bit mode and DOWNWARD_BITWIDTH=native to use
## the native bitness of the OS.
DOWNWARD_BITWIDTH ?= 32

## Set DOWNWARD_USE_LP to 1 to enable linear programming stuff.
DOWNWARD_USE_LP ?= 0

## Fast Downward uses the Open Solver Interface (OSI) by the
## COIN-OR project for access to LP solvers. Set DOWNWARD_COIN_ROOT
## to a path where OSI is installed.
DOWNWARD_COIN_ROOT ?= /opt/coin

## To use an LP solver through OSI, set the following variables
## to paths for the solver's "include" and "lib" directories.
DOWNWARD_CLP_INCDIR ?= $(DOWNWARD_COIN_ROOT)/include/coin
DOWNWARD_CLP_LIBDIR ?= $(DOWNWARD_COIN_ROOT)/lib
DOWNWARD_CPLEX_INCDIR ?= /opt/ibm/ILOG/CPLEX_Studio1251/cplex/include/ilcplex
DOWNWARD_CPLEX_LIBDIR ?= /opt/ibm/ILOG/CPLEX_Studio1251/cplex/lib/x86_sles10_4.1/static_pic
DOWNWARD_GUROBI_INCDIR ?=
DOWNWARD_GUROBI_LIBDIR ?=


## Set DOWNWARD_LINK_RELEASE_STATICALLY to 0 or 1 (default) to
## disable/enable static linking of the executable in release mode.
## On OS X, this is unsupported and will be silently disabled.
DOWNWARD_LINK_RELEASE_STATICALLY ?= 1

## On a supported operating system, there should be no need to override
## the DOWNWARD_OS setting. If the provided code does not work even
## though your operating system is a supported one, please report this
## as a bug.
DOWNWARD_OS ?= auto

HEADERS = \
          abstract_task.h \
          axioms.h \
          causal_graph.h \
          combining_evaluator.h \
          cost_adapted_task.h \
          countdown_timer.h \
          delegating_task.h \
          domain_transition_graph.h \
          eager_search.h \
          enforced_hill_climbing_search.h \
          equivalence_relation.h \
          evaluation_context.h \
          evaluation_result.h \
          exact_timer.h \
          g_evaluator.h \
          global_operator.h \
          global_state.h \
          globals.h \
          heuristic_cache.h \
          heuristic.h \
          int_packer.h \
          ipc_max_heuristic.h \
          iterated_search.h \
          lazy_search.h \
          max_evaluator.h \
          operator_cost.h \
          option_parser.h \
          option_parser_util.h \
          segmented_vector.h \
          per_state_information.h \
          pref_evaluator.h \
          relaxation_heuristic.h \
          rng.h \
          root_task.h \
          scalar_evaluator.h \
          search_engine.h \
          search_node_info.h \
          search_progress.h \
          search_space.h \
          search_statistics.h \
          state_id.h \
          state_registry.h \
          successor_generator.h \
          sum_evaluator.h \
          task_proxy.h \
          task_tools.h \
          timer.h \
          tracer.h \
          utilities.h \
          utilities_hash.h \
          variable_order_finder.h \
          weighted_evaluator.h \
          \
          open_lists/alternation_open_list.h \
          open_lists/bucket_open_list.h \
          open_lists/open_list.h \
          open_lists/pareto_open_list.h \
          open_lists/standard_scalar_open_list.h \
          open_lists/tiebreaking_open_list.h \
          \
          lp_internals.h \
          lp_solver.h \

HEADERS += tasks/domain_abstracted_task.h \
           tasks/domain_abstracted_task_factory.h \
           tasks/modified_costs_task.h \
           tasks/modified_goals_task.h \

## Each of the following "HEADERS += ..." constructs defines a
## "plugin" feature that can be enabled or disabled by simply
## commenting out the respective lines in the Makefile.

## As with all changes to the Makefile, you will have to force a
## rebuild after such a change. Deleting the executable and running
## "make" to relink is enough; no need to do a complete rebuild.

HEADERS += additive_heuristic.h
HEADERS += blind_search_heuristic.h
HEADERS += cea_heuristic.h
HEADERS += cg_heuristic.h cg_cache.h
HEADERS += ff_heuristic.h
HEADERS += goal_count_heuristic.h
HEADERS += hm_heuristic.h
HEADERS += lm_cut_heuristic.h
HEADERS += max_heuristic.h

<<<<<<< HEAD
HEADERS += cegar/abstract_search.h \
           cegar/abstract_state.h \
           cegar/abstraction.h \
           cegar/additive_cartesian_heuristic.h \
           cegar/cartesian_heuristic.h \
           cegar/decompositions.h \
           cegar/domains.h \
           cegar/split_selector.h \
           cegar/split_tree.h \
           cegar/utils.h \
           cegar/utils_landmarks.h \

HEADERS += merge_and_shrink/labels.h \
=======
HEADERS += merge_and_shrink/distances.h \
           merge_and_shrink/factored_transition_system.h \
           merge_and_shrink/fts_factory.h \
           merge_and_shrink/heuristic_representation.h \
           merge_and_shrink/labels.h \
>>>>>>> 34d728c0
           merge_and_shrink/merge_and_shrink_heuristic.h \
           merge_and_shrink/merge_dfp.h \
           merge_and_shrink/merge_linear.h \
           merge_and_shrink/merge_strategy.h \
           merge_and_shrink/shrink_bisimulation.h \
           merge_and_shrink/shrink_bucket_based.h \
           merge_and_shrink/shrink_fh.h \
           merge_and_shrink/shrink_random.h \
           merge_and_shrink/shrink_strategy.h \
           merge_and_shrink/transition_system.h \

HEADERS += landmarks/exploration.h \
           landmarks/h_m_landmarks.h \
           landmarks/lama_ff_synergy.h \
           landmarks/landmark_cost_assignment.h \
           landmarks/landmark_count_heuristic.h \
           landmarks/landmark_status_manager.h \
           landmarks/landmark_graph_merged.h \
           landmarks/landmark_graph.h \
           landmarks/landmark_factory.h \
           landmarks/landmark_factory_rpg_exhaust.h \
           landmarks/landmark_factory_rpg_sasp.h \
           landmarks/landmark_factory_zhu_givan.h \
           landmarks/util.h \

# HEADERS += learning/AODE.h \
#            learning/classifier.h \
#            learning/composite_feature_extractor.h \
#            learning/feature_extractor.h \
#            learning/maximum_heuristic.h \
#            learning/naive_bayes_classifier.h \
#            learning/PDB_state_space_sample.h \
#            learning/probe_state_space_sample.h \
#            learning/selective_max_heuristic.h \
#            learning/state_space_sample.h \
#            learning/state_vars_feature_extractor.h \

HEADERS += pdbs/canonical_pdbs_heuristic.h \
           pdbs/dominance_pruner.h \
           pdbs/match_tree.h \
           pdbs/max_cliques.h \
           pdbs/pattern_database.h \
           pdbs/pattern_generation_edelkamp.h \
           pdbs/pattern_generation_haslum.h \
           pdbs/pdb_heuristic.h \
           pdbs/util.h \
           pdbs/zero_one_pdbs_heuristic.h \

SOURCES = planner.cc $(HEADERS:%.h=%.cc)
TARGET = downward

default: release

ARGS_PROFILE = --search 'astar(lmcut())' < profile-input.pre

SHELL = /bin/bash

ifeq ($(DOWNWARD_OS), auto)
    UNAME := $(shell uname)

    ifeq ($(UNAME), Darwin)
        DOWNWARD_OS=osx
    else ifeq ($(UNAME), Linux)
        DOWNWARD_OS=linux
    else
        UNAME_O := $(shell uname -o)
    endif

    ifeq ($(UNAME_O), Cygwin)
        DOWNWARD_OS=windows
    else ifeq ($(UNAME_O), Msys)
        DOWNWARD_OS=windows
    else ifeq ($(DOWNWARD_OS), auto)
        $(warning OS detection failed -- setting to Linux and hoping for the best!)
        DOWNWARD_OS=linux
    endif
endif

ifeq ($(DOWNWARD_OS), osx)
    ## Disable static linking on OS X.
    DOWNWARD_LINK_RELEASE_STATICALLY=0
endif


OBJECT_SUFFIX_RELEASE = .release
TARGET_SUFFIX_RELEASE = -release
OBJECT_SUFFIX_DEBUG   = .debug
TARGET_SUFFIX_DEBUG   = -debug
OBJECT_SUFFIX_PROFILE = .profile
TARGET_SUFFIX_PROFILE = -profile

OBJECTS_RELEASE = $(SOURCES:%.cc=.obj/%$(OBJECT_SUFFIX_RELEASE).o)
TARGET_RELEASE  = $(TARGET)$(TARGET_SUFFIX_RELEASE)

OBJECTS_DEBUG   = $(SOURCES:%.cc=.obj/%$(OBJECT_SUFFIX_DEBUG).o)
TARGET_DEBUG    = $(TARGET)$(TARGET_SUFFIX_DEBUG)

OBJECTS_PROFILE = $(SOURCES:%.cc=.obj/%$(OBJECT_SUFFIX_PROFILE).o)
TARGET_PROFILE  = $(TARGET)$(TARGET_SUFFIX_PROFILE)

DEPEND = $(CXX) -MM

## CXXFLAGS, LDFLAGS, POSTLINKOPT are options for compiler and linker
## that are used for all three targets (release, debug, and profile).
## (POSTLINKOPT are options that appear *after* all object files.)

ifeq ($(DOWNWARD_BITWIDTH), 32)
    BITWIDTHOPT = -m32
else ifeq ($(DOWNWARD_BITWIDTH), 64)
    BITWIDTHOPT = -m64
else ifneq ($(DOWNWARD_BITWIDTH), native)
    $(error Bad value for DOWNWARD_BITWIDTH)
endif

CXXFLAGS =
CXXFLAGS += -g
CXXFLAGS += $(BITWIDTHOPT)
CXXFLAGS += -std=c++11 -Wall -Wextra -pedantic -Werror

CXXFLAGS += -Iext
ifeq ($(DOWNWARD_OS), osx)
    ## If you have Mac OS, you may be getting tree.hh from /opt/local/include.
    CXXFLAGS += -I/opt/local/include/
endif

LDFLAGS =
LDFLAGS += $(BITWIDTHOPT)
LDFLAGS += -g

POSTLINKOPT =

## Additional specialized options for the various targets follow.
## In release mode, we link statically since this makes it more likely
## that local compiles will work on the various grids (gkigrid, Black
## Forest Grid, maia).
##
## NOTE: This precludes some uses of exceptions.
##        For details, see man gcc on -static-libgcc.

CXXFLAGS_RELEASE  = -O3 -DNDEBUG -fomit-frame-pointer
CXXFLAGS_DEBUG    = -O3
CXXFLAGS_PROFILE  = -O3 -pg

LDFLAGS_RELEASE  =
LDFLAGS_DEBUG    =
LDFLAGS_PROFILE  = -pg

POSTLINKOPT_RELEASE =
POSTLINKOPT_DEBUG   =
POSTLINKOPT_PROFILE =

ifeq ($(DOWNWARD_LINK_RELEASE_STATICALLY), 1)
    LDFLAGS_RELEASE += -static -static-libgcc
endif

ifeq ($(DOWNWARD_OS), linux)
    ifeq ($(DOWNWARD_LINK_RELEASE_STATICALLY), 0)
        POSTLINKOPT_RELEASE += -lrt
    else
        POSTLINKOPT_RELEASE += -Wl,-Bstatic -lrt
    endif
    POSTLINKOPT_DEBUG  += -lrt
    POSTLINKOPT_PROFILE += -lrt
else ifeq ($(DOWNWARD_OS), windows)
    POSTLINKOPT_RELEASE += -lpsapi
    POSTLINKOPT_DEBUG += -lpsapi
    POSTLINKOPT_PROFILE += -lpsapi
endif


ifeq ($(DOWNWARD_USE_LP),1)

COIN_ROOT_FOUND := $(shell test -d $(DOWNWARD_COIN_ROOT) && echo 1)

ifneq ($(COIN_ROOT_FOUND),1)
    $(error COIN not found. Please install COIN and set up the environment variable DOWNWARD_COIN_ROOT to its path. See http://www.fast-downward.org/LPBuildInstructions for details on how to install COIN and LP solvers)
endif

$(TARGET_RELEASE) $(OBJECTS_RELEASE): $(DOWNWARD_COIN_ROOT)
$(TARGET_DEBUG) $(OBJECTS_DEBUG): $(DOWNWARD_COIN_ROOT)
$(TARGET_PROFILE) $(OBJECTS_PROFILE): $(DOWNWARD_COIN_ROOT)

## We want to link the Linear Programming libraries statically since
## they are unlikely to be preinstalled on the grids we use for
## evaluation. Static linking is a bit tricky: we need to specify the
## libraries *after* the source files and in such an order that if A
## depends on B, A is listed before B. (In case of dependency cycles,
## we can and must list them multiple times.) The following set of
## libraries and their ordering have been determined experimentally
## and hence might break if we use more functions from the LP
## libraries. See
## http://ask.metafilter.com/117792/How-to-fix-C-static-linking-problems

COIN_LIBS =
COIN_CXXFLAGS =
COIN_LDFLAGS =

COIN_HAS_CPX := $(shell test -d $(DOWNWARD_CPLEX_INCDIR) && test -f $(DOWNWARD_CPLEX_LIBDIR)/libcplex.a && test -f $(DOWNWARD_COIN_ROOT)/lib/libOsiCpx.a && echo 1)
ifeq ($(COIN_HAS_CPX),1)
COIN_LIBS += OsiCpx cplex
COIN_CXXFLAGS += -D COIN_HAS_CPX
COIN_LDFLAGS += -L$(DOWNWARD_CPLEX_LIBDIR) -pthread
endif

COIN_HAS_GRB := $(shell test -d $(DOWNWARD_GUROBI_INCDIR) && test -f $(DOWNWARD_GUROBI_LIBDIR)/libgurobi.a && test -f $(DOWNWARD_COIN_ROOT)/lib/OsiGrb.a && echo 1)
ifeq ($(COIN_HAS_GRB),1)
COIN_LIBS += OsiGrb gurobi
COIN_CXXFLAGS += -D COIN_HAS_GRB
COIN_LDFLAGS += -L$(DOWNWARD_GUROBI_LIBDIR) -pthread
endif

COIN_HAS_CLP := $(shell test -d $(DOWNWARD_CLP_INCDIR) && test -f $(DOWNWARD_CLP_LIBDIR)/libClp.a && test -f $(DOWNWARD_COIN_ROOT)/lib/libOsiClp.a && echo 1)
ifeq ($(COIN_HAS_CLP),1)
COIN_LIBS += OsiClp Clp
COIN_CXXFLAGS += -D COIN_HAS_CLP
COIN_LDFLAGS += -L$(DOWNWARD_CLP_LIBDIR)
endif

## Basic Osi libs must be added after (!) all osi solver libs
COIN_LIBS += Osi CoinUtils

## We want to always link the COIN libraries statically, even if static
## linking is otherwise disabled. We accomplish this by
## using -Wl,-Bstatic before the COIN libs and -Wl,-Bdynamic
## afterwards (unless in release mode with static linking enabled). See
## http://ubuntuforums.org/showthread.php?t=491455

COIN_CXXFLAGS += -I$(DOWNWARD_COIN_ROOT)/include/coin -D USE_LP
ifeq ($(DOWNWARD_OS), osx)
COIN_LDFLAGS += -L$(DOWNWARD_COIN_ROOT)/lib $(COIN_LIBS:%=-l %)
else
COIN_LDFLAGS += -L$(DOWNWARD_COIN_ROOT)/lib -Wl,-Bstatic $(COIN_LIBS:%=-l %)
endif

CXXFLAGS += $(COIN_CXXFLAGS)

POSTLINKOPT_RELEASE += $(COIN_LDFLAGS)
POSTLINKOPT_DEBUG += $(COIN_LDFLAGS)
POSTLINKOPT_PROFILE += $(COIN_LDFLAGS)

ifeq ($(DOWNWARD_OS), linux)
ifeq ($(DOWNWARD_LINK_RELEASE_STATICALLY), 0)
POSTLINKOPT_RELEASE += -Wl,-Bdynamic
endif
POSTLINKOPT_DEBUG   += -Wl,-Bdynamic
POSTLINKOPT_PROFILE += -Wl,-Bdynamic
endif

endif # LP code

all: release debug profile

## Build rules for the release target follow.

release: $(TARGET_RELEASE)

$(TARGET_RELEASE): $(OBJECTS_RELEASE)
	$(CXX) $(LDFLAGS) $(LDFLAGS_RELEASE) $(OBJECTS_RELEASE) $(POSTLINKOPT) $(POSTLINKOPT_RELEASE) -o $(TARGET_RELEASE)

$(OBJECTS_RELEASE): .obj/%$(OBJECT_SUFFIX_RELEASE).o: %.cc
	@mkdir -p $$(dirname $@)
	$(CXX) $(CXXFLAGS) $(CXXFLAGS_RELEASE) -c $< -o $@

## Build rules for the debug target follow.

debug: $(TARGET_DEBUG)

$(TARGET_DEBUG): $(OBJECTS_DEBUG)
	$(CXX) $(LDFLAGS) $(LDFLAGS_DEBUG) $(OBJECTS_DEBUG) $(POSTLINKOPT) $(POSTLINKOPT_DEBUG) -o $(TARGET_DEBUG)

$(OBJECTS_DEBUG): .obj/%$(OBJECT_SUFFIX_DEBUG).o: %.cc
	@mkdir -p $$(dirname $@)
	$(CXX) $(CXXFLAGS) $(CXXFLAGS_DEBUG) -c $< -o $@

## Build rules for the profile target follow.

profile: $(TARGET_PROFILE)

$(TARGET_PROFILE): $(OBJECTS_PROFILE)
	$(CXX) $(LDFLAGS) $(LDFLAGS_PROFILE) $(OBJECTS_PROFILE) $(POSTLINKOPT) $(POSTLINKOPT_PROFILE) -o $(TARGET_PROFILE)

$(OBJECTS_PROFILE): .obj/%$(OBJECT_SUFFIX_PROFILE).o: %.cc
	@mkdir -p $$(dirname $@)
	$(CXX) $(CXXFLAGS) $(CXXFLAGS_PROFILE) -c $< -o $@

## Additional targets follow.

PROFILE: $(TARGET_PROFILE)
	./$(TARGET_PROFILE) $(ARGS_PROFILE)
	gprof $(TARGET_PROFILE) | (cleanup-profile 2> /dev/null || cat) > PROFILE

clean:
	rm -rf .obj
	rm -f *~ *.pyc
	rm -f Makefile.depend gmon.out PROFILE core
	rm -f sas_plan

distclean: clean
	rm -f $(TARGET_RELEASE) $(TARGET_DEBUG) $(TARGET_PROFILE)

## NOTE: If we just call gcc -MM on a source file that lives within a
## subdirectory, it will strip the directory part in the output. Hence
## the for loop with the sed call.

Makefile.depend: $(SOURCES) $(HEADERS)
	rm -f Makefile.temp
	for source in $(SOURCES) ; do \
	    $(DEPEND) $(CXXFLAGS) $$source > Makefile.temp0; \
	    objfile=$${source%%.cc}.o; \
	    sed -i -e "s@^[^:]*:@$$objfile:@" Makefile.temp0; \
	    cat Makefile.temp0 >> Makefile.temp; \
	done
	rm -f Makefile.temp0 Makefile.depend
	sed -e "s@\(.*\)\.o:\(.*\)@.obj/\1$(OBJECT_SUFFIX_RELEASE).o:\2@" Makefile.temp >> Makefile.depend
	sed -e "s@\(.*\)\.o:\(.*\)@.obj/\1$(OBJECT_SUFFIX_DEBUG).o:\2@" Makefile.temp >> Makefile.depend
	sed -e "s@\(.*\)\.o:\(.*\)@.obj/\1$(OBJECT_SUFFIX_PROFILE).o:\2@" Makefile.temp >> Makefile.depend
	rm -f Makefile.temp

ifneq ($(MAKECMDGOALS),clean)
    ifneq ($(MAKECMDGOALS),distclean)
        include Makefile.depend
    endif
endif

.PHONY: default all release debug profile clean distclean<|MERGE_RESOLUTION|>--- conflicted
+++ resolved
@@ -123,7 +123,6 @@
 HEADERS += lm_cut_heuristic.h
 HEADERS += max_heuristic.h
 
-<<<<<<< HEAD
 HEADERS += cegar/abstract_search.h \
            cegar/abstract_state.h \
            cegar/abstraction.h \
@@ -136,14 +135,11 @@
            cegar/utils.h \
            cegar/utils_landmarks.h \
 
-HEADERS += merge_and_shrink/labels.h \
-=======
 HEADERS += merge_and_shrink/distances.h \
            merge_and_shrink/factored_transition_system.h \
            merge_and_shrink/fts_factory.h \
            merge_and_shrink/heuristic_representation.h \
            merge_and_shrink/labels.h \
->>>>>>> 34d728c0
            merge_and_shrink/merge_and_shrink_heuristic.h \
            merge_and_shrink/merge_dfp.h \
            merge_and_shrink/merge_linear.h \
