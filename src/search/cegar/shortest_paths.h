#ifndef CEGAR_SHORTEST_PATHS_H
#define CEGAR_SHORTEST_PATHS_H

#include "transition.h"
#include "types.h"

#include <cassert>
#include <memory>
#include <queue>
#include <vector>

namespace utils {
class LogProxy;
}

namespace cegar {
/*
  The code below requires that all operators have positive cost. Negative
  operators are of course tricky, but 0-cost operators are somewhat tricky,
  too. In particular, given perfect g and h values, we want to know which
  operators make progress towards the goal, and this is easy to do if all
  operator costs are positive (then *all* operators that lead to a state with
  the same f value as the current one make progress towards the goal, in the
  sense that following those operators will necessarily take us to the goal on
  a path with strictly decreasing h values), but not if they may be 0 (consider
  the case where all operators cost 0: then the f* values of all alive states
  are 0, so they give us no guidance towards the goal).

  If the assumption of no 0-cost operators is violated, the easiest way to
  address this is to replace all 0-cost operators with operators of cost
  epsilon, where epsilon > 0 is small enough that "rounding down" epsilons
  along a shortest path always results in the correct original cost. With
  original integer costs, picking epsilon <= 1/N for a state space with N
  states is sufficient for this. In our actual implementation, we do not want
  to use floating-point numbers, and if we stick with 32-bit integers for path
  costs, we could run into range issues. Therefore, we use 64-bit integers,
  scale all original operator costs by 2^32 and use epsilon = 1.
*/

class HeapQueue {
    using Entry = std::pair<Cost, int>;

    struct compare_func {
        bool operator()(const Entry &lhs, const Entry &rhs) const {
            return lhs.first > rhs.first;
        }
    };

    // We inherit to gain access to the protected underlying container c.
    class Heap
        : public std::priority_queue<Entry, std::vector<Entry>, compare_func> {
        friend class HeapQueue;
    };

    Heap heap;
public:
    void push(Cost key, int value) {
        heap.push(std::make_pair(key, value));
    }

    Entry pop() {
        assert(!heap.empty());
        Entry result = heap.top();
        heap.pop();
        return result;
    }

    bool empty() const {
        return heap.empty();
    }

    int size() const {
        return heap.size();
    }

    void clear() {
        heap.c.clear();
    }
};


class ShortestPaths {
    static const Cost DIRTY;

    utils::LogProxy &log;
    const bool debug;
    const bool task_has_zero_costs;
    std::vector<Cost> operator_costs;

    // Keep data structures around to avoid reallocating them.
    HeapQueue candidate_queue;
    HeapQueue open_queue;
    std::vector<Cost> goal_distances;
    std::vector<Cost> init_distances;
    std::vector<bool> dirty_candidate;
    std::vector<int> dirty_states;
    Transitions shortest_path;
    // shortest path to the initial state
    Transitions reverse_shortest_path;

    static Cost add_costs(Cost a, Cost b);
    int convert_to_32_bit_cost(Cost cost) const;
    Cost convert_to_64_bit_cost(int cost) const;

    void mark_dirty(int state, bool backward);

    void recompute_forward(
        const std::vector<Transitions> &inc,
        const std::unordered_set<int> &goals);
    void recompute_backward(
        const std::vector<Transitions> &out,
        const int initial_state);

    void update_incrementally_in_direction(
        const std::vector<Transitions> &in,
        const std::vector<Transitions> &out,
        int v, int v1, int v2,
        const std::unordered_set<int> &goals,
        const int initial_state,
        bool backward);
public:
    ShortestPaths(const std::vector<int> &costs, utils::LogProxy &log);

    // Use Dijkstra's algorithm to compute the shortest path tree from scratch.
    void recompute(
<<<<<<< HEAD
        const std::vector<Transitions> &in,
        const std::vector<Transitions> &out,
        const std::unordered_set<int> &goals,
        const int initial_state);
=======
        const std::vector<Transitions> &transitions,
        const Goals &goals);
>>>>>>> 8b3420ed
    // Reflect the split of v into v1 and v2.
    void update_incrementally(
        const std::vector<Transitions> &in,
        const std::vector<Transitions> &out,
        int v, int v1, int v2,
        const std::unordered_set<int> &goals,
        const int initial_state);

    // Extract solution from shortest path tree.
    std::unique_ptr<Solution> extract_solution(
        int init_id,
        const Goals &goals);

    Cost get_64bit_goal_distance(int abstract_state_id) const;
    int get_32bit_goal_distance(int abstract_state_id) const;
    bool is_optimal_transition(int start_id, int op_id, int target_id) const;
    bool is_backward_optimal_transition(int start_id, int op_id, int target_id) const;

    // For debugging.
    bool test_distances(
        const std::vector<Transitions> &in,
        const std::vector<Transitions> &out,
        const Goals &goals);
};

std::vector<int> compute_distances(
    const std::vector<Transitions> &transitions,
    const std::vector<int> &costs,
    const std::unordered_set<int> &start_ids);
}

#endif<|MERGE_RESOLUTION|>--- conflicted
+++ resolved
@@ -123,15 +123,10 @@
 
     // Use Dijkstra's algorithm to compute the shortest path tree from scratch.
     void recompute(
-<<<<<<< HEAD
         const std::vector<Transitions> &in,
         const std::vector<Transitions> &out,
         const std::unordered_set<int> &goals,
         const int initial_state);
-=======
-        const std::vector<Transitions> &transitions,
-        const Goals &goals);
->>>>>>> 8b3420ed
     // Reflect the split of v into v1 and v2.
     void update_incrementally(
         const std::vector<Transitions> &in,
