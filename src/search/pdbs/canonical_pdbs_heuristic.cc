--- conflicted
+++ resolved
@@ -5,13 +5,7 @@
 #include "pdb_heuristic.h"
 #include "util.h"
 
-<<<<<<< HEAD
-=======
 #include "../evaluation_context.h"
-#include "../global_operator.h"
-#include "../global_state.h"
-#include "../globals.h"
->>>>>>> b5cd21eb
 #include "../option_parser.h"
 #include "../plugin.h"
 #include "../timer.h"
@@ -140,18 +134,6 @@
     assert(!max_cliques.empty());
     // If we have an empty collection, then max_cliques = { \emptyset }.
 
-<<<<<<< HEAD
-    for (PDBHeuristic *pdb : pattern_databases) {
-        pdb->evaluate(state);
-        if (pdb->is_dead_end())
-            return DEAD_END;
-    }
-    for (const vector<PDBHeuristic *> & clique : max_cliques) {
-        int clique_h = 0;
-        for (PDBHeuristic *pdb : clique) {
-            clique_h += pdb->get_heuristic();
-        }
-=======
     /*
       We use an internal EvaluationContext here to compute the PDBs
       inside this canonical PDB heuristic.
@@ -179,7 +161,6 @@
         int clique_h = 0;
         for (PDBHeuristic *pdb : clique)
             clique_h += eval_context.get_heuristic_value(pdb);
->>>>>>> b5cd21eb
         max_h = max(max_h, clique_h);
     }
     return max_h;
@@ -260,18 +241,6 @@
     }
 }
 
-<<<<<<< HEAD
-void CanonicalPDBsHeuristic::evaluate_dead_end(const GlobalState &state) {
-    int evaluator_value = 0;
-    for (PDBHeuristic *pdb : pattern_databases) {
-        pdb->evaluate(state);
-        if (pdb->is_dead_end()) {
-            evaluator_value = DEAD_END;
-            break;
-        }
-    }
-    set_evaluator_value(evaluator_value);
-=======
 bool CanonicalPDBsHeuristic::is_dead_end(const GlobalState &state) const {
     /*
       See comment regarding evaluation contexts in compute_heuristic.
@@ -284,7 +253,6 @@
         if (eval_context.is_heuristic_infinite(pdb))
             return true;
     return false;
->>>>>>> b5cd21eb
 }
 
 void CanonicalPDBsHeuristic::dump_cgraph(
