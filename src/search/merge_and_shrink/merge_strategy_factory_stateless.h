--- conflicted
+++ resolved
@@ -19,13 +19,9 @@
     virtual ~MergeStrategyFactoryStateless() override = default;
     virtual std::unique_ptr<MergeStrategy> compute_merge_strategy(
         const TaskProxy &task_proxy,
-<<<<<<< HEAD
-        FactoredTransitionSystem &fts) override;
+        const FactoredTransitionSystem &fts) override;
     virtual bool requires_init_distances() const override;
     virtual bool requires_goal_distances() const override;
-=======
-        const FactoredTransitionSystem &fts) override;
->>>>>>> 1e8785ca
 };
 }
 
