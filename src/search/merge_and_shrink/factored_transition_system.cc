#include "factored_transition_system.h"

#include "distances.h"
#include "labels.h"
#include "merge_and_shrink_representation.h"
#include "transition_system.h"

#include "../utils/memory.h"

#include <cassert>

using namespace std;

namespace merge_and_shrink {
FTSConstIterator::FTSConstIterator(
    const FactoredTransitionSystem &fts,
    bool end)
    : fts(fts), current_index((end ? fts.get_size() : 0)) {
    next_valid_index();
}

void FTSConstIterator::next_valid_index() {
    while (current_index < fts.get_size()
           && !fts.is_active(current_index)) {
        ++current_index;
    }
}

void FTSConstIterator::operator++() {
    ++current_index;
    next_valid_index();
}


FactoredTransitionSystem::FactoredTransitionSystem(
    unique_ptr<Labels> labels,
    vector<unique_ptr<TransitionSystem>> &&transition_systems,
    vector<unique_ptr<MergeAndShrinkRepresentation>> &&mas_representations,
    vector<unique_ptr<Distances>> &&distances,
    Verbosity verbosity)
    : labels(move(labels)),
      transition_systems(move(transition_systems)),
      mas_representations(move(mas_representations)),
      distances(move(distances)),
      unsolvable_index(-1),
      num_active_entries(this->transition_systems.size()) {
    for (size_t i = 0; i < this->transition_systems.size(); ++i) {
        compute_distances_and_prune(i, verbosity);
        if (!this->transition_systems[i]->is_solvable()) {
            unsolvable_index = i;
            break;
        }
    }
}

FactoredTransitionSystem::FactoredTransitionSystem(FactoredTransitionSystem &&other)
    : labels(move(other.labels)),
      transition_systems(move(other.transition_systems)),
      mas_representations(move(other.mas_representations)),
      distances(move(other.distances)),
      unsolvable_index(move(other.unsolvable_index)),
      num_active_entries(move(other.num_active_entries)) {
    /*
      This is just a default move constructor. Unfortunately Visual
      Studio does not support "= default" for move construction or
      move assignment as of this writing.
    */
}

FactoredTransitionSystem::~FactoredTransitionSystem() {
}

void FactoredTransitionSystem::discard_states(
    int index,
    const vector<bool> &to_be_pruned_states,
    Verbosity verbosity) {
    assert(is_index_valid(index));
    int num_states = transition_systems[index]->get_size();
    assert(static_cast<int>(to_be_pruned_states.size()) == num_states);
    StateEquivalenceRelation state_equivalence_relation;
    state_equivalence_relation.reserve(num_states);
    for (int state = 0; state < num_states; ++state) {
        if (!to_be_pruned_states[state]) {
            StateEquivalenceClass state_equivalence_class;
            state_equivalence_class.push_front(state);
            state_equivalence_relation.push_back(state_equivalence_class);
        }
    }
    apply_abstraction(index, state_equivalence_relation, verbosity);
}

bool FactoredTransitionSystem::is_index_valid(int index) const {
    if (index >= static_cast<int>(transition_systems.size())) {
        assert(index >= static_cast<int>(mas_representations.size()));
        assert(index >= static_cast<int>(distances.size()));
        return false;
    }
    return transition_systems[index] && mas_representations[index]
           && distances[index];
}

bool FactoredTransitionSystem::is_component_valid(int index) const {
    assert(is_index_valid(index));
    return distances[index]->are_distances_computed()
           && transition_systems[index]->are_transitions_sorted_unique();
}

void FactoredTransitionSystem::compute_distances_and_prune(
    int index, Verbosity verbosity) {
    /*
      This method does all that compute_distances does and
      additionally prunes all states that are unreachable (abstract g
      is infinite) or irrelevant (abstract h is infinite).
    */
    assert(is_index_valid(index));
    discard_states(
        index,
        distances[index]->compute_distances(verbosity),
        verbosity);
    assert(is_component_valid(index));
}

void FactoredTransitionSystem::apply_label_reduction(
    const vector<pair<int, vector<int>>> &label_mapping,
    int combinable_index) {
    for (const auto &new_label_old_labels : label_mapping) {
        assert(new_label_old_labels.first == labels->get_size());
        labels->reduce_labels(new_label_old_labels.second);
    }
    for (size_t i = 0; i < transition_systems.size(); ++i) {
        if (transition_systems[i]) {
            transition_systems[i]->apply_label_reduction(
                label_mapping, static_cast<int>(i) != combinable_index);
        }
    }
}

bool FactoredTransitionSystem::apply_abstraction(
    int index,
    const StateEquivalenceRelation &state_equivalence_relation,
    Verbosity verbosity) {
    assert(is_index_valid(index));

    vector<int> abstraction_mapping(
        transition_systems[index]->get_size(), PRUNED_STATE);
    for (size_t class_no = 0; class_no < state_equivalence_relation.size(); ++class_no) {
        const StateEquivalenceClass &state_equivalence_class =
            state_equivalence_relation[class_no];
        for (auto pos = state_equivalence_class.begin();
             pos != state_equivalence_class.end(); ++pos) {
            int state = *pos;
            assert(abstraction_mapping[state] == PRUNED_STATE);
            abstraction_mapping[state] = class_no;
        }
    }

    bool shrunk = transition_systems[index]->apply_abstraction(
        state_equivalence_relation, abstraction_mapping, verbosity);
    if (shrunk) {
        distances[index]->apply_abstraction(
            state_equivalence_relation, verbosity);
        mas_representations[index]->apply_abstraction_to_lookup_table(
            abstraction_mapping);
    }
    assert(is_component_valid(index));
    return shrunk;
}

int FactoredTransitionSystem::merge(
    int index1, int index2, Verbosity verbosity,
    bool finalize_if_unsolvable) {
    assert(is_index_valid(index1));
    assert(is_index_valid(index2));
    transition_systems.push_back(
        TransitionSystem::merge(
            *labels,
            *transition_systems[index1],
            *transition_systems[index2],
            verbosity));
    distances[index1] = nullptr;
    distances[index2] = nullptr;
    transition_systems[index1] = nullptr;
    transition_systems[index2] = nullptr;
    mas_representations.push_back(
        utils::make_unique_ptr<MergeAndShrinkRepresentationMerge>(
            move(mas_representations[index1]),
            move(mas_representations[index2])));
    mas_representations[index1] = nullptr;
    mas_representations[index2] = nullptr;
    const TransitionSystem &new_ts = *transition_systems.back();
    distances.push_back(utils::make_unique_ptr<Distances>(new_ts));
    int new_index = transition_systems.size() - 1;
    compute_distances_and_prune(new_index, verbosity);
    assert(is_component_valid(new_index));
<<<<<<< HEAD
    if (finalize_if_unsolvable) {
        if (!new_ts.is_solvable()) {
            solvable = false;
            finalize(new_index);
        }
=======
    if (!new_ts.is_solvable()) {
        unsolvable_index = new_index;
>>>>>>> a19c60a7
    }
    --num_active_entries;
    return new_index;
}

pair<unique_ptr<MergeAndShrinkRepresentation>, unique_ptr<Distances>>
FactoredTransitionSystem::get_final_entry() {
    int final_index;
    if (unsolvable_index == -1) {
        /*
          If unsolvable_index == -1, we "regularly" finished the merge-and-
          shrink construction, i.e. we merged all transition systems and are
          left with one solvable transition system. This assumes that merges
          are always appended at the end.
        */
        for (size_t i = 0; i < transition_systems.size() - 1; ++i) {
            assert(!transition_systems[i]);
        }
        final_index = transition_systems.size() - 1;
        assert(transition_systems[final_index]->is_solvable());
        cout << "Final transition system size: "
             << transition_systems[final_index]->get_size() << endl;
    } else {
        // unsolvable_index points to an unsolvable transition system which
        // we use as return value.
        final_index = unsolvable_index;
        cout << "Abstract problem is unsolvable!" << endl;
    }

    return make_pair(move(mas_representations[final_index]),
                     move(distances[final_index]));
}

void FactoredTransitionSystem::statistics(int index) const {
    assert(is_index_valid(index));
    const TransitionSystem &ts = *transition_systems[index];
    ts.statistics();
    const Distances &dist = *distances[index];
    dist.statistics();
}

void FactoredTransitionSystem::dump(int index) const {
    assert(transition_systems[index]);
    transition_systems[index]->dump_labels_and_transitions();
    mas_representations[index]->dump();
}

int FactoredTransitionSystem::copy(int index) {
    assert(is_active(index));
    int new_index = transition_systems.size();
    transition_systems.push_back(
        utils::make_unique_ptr<TransitionSystem>(*transition_systems[index]));

    unique_ptr<HeuristicRepresentation> hr = nullptr;
    if (dynamic_cast<HeuristicRepresentationLeaf *>(heuristic_representations[index].get())) {
        hr = utils::make_unique_ptr<HeuristicRepresentationLeaf>(
            dynamic_cast<HeuristicRepresentationLeaf *>
                (heuristic_representations[index].get()));
    } else {
        hr = utils::make_unique_ptr<HeuristicRepresentationMerge>(
            dynamic_cast<HeuristicRepresentationMerge *>(
                heuristic_representations[index].get()));
    }
    heuristic_representations.push_back(move(hr));

    distances.push_back(utils::make_unique_ptr<Distances>(*transition_systems.back(),
                                                          *distances[index]));

    return new_index;
}

void FactoredTransitionSystem::release_copies() {
    int last_index = transition_systems.size() - 1;
    transition_systems[last_index] = nullptr;
    transition_systems.pop_back();
    assert(!transition_systems.back());
    transition_systems.pop_back();
    assert(!transition_systems.back());
    transition_systems.pop_back();
    heuristic_representations[last_index] = nullptr;
    heuristic_representations.pop_back();
    heuristic_representations.pop_back();
    heuristic_representations.pop_back();
    distances[last_index] = nullptr;
    distances.pop_back();
    assert(!distances.back());
    distances.pop_back();
    assert(!distances.back());
    distances.pop_back();
}
}<|MERGE_RESOLUTION|>--- conflicted
+++ resolved
@@ -192,16 +192,10 @@
     int new_index = transition_systems.size() - 1;
     compute_distances_and_prune(new_index, verbosity);
     assert(is_component_valid(new_index));
-<<<<<<< HEAD
     if (finalize_if_unsolvable) {
         if (!new_ts.is_solvable()) {
-            solvable = false;
-            finalize(new_index);
-        }
-=======
-    if (!new_ts.is_solvable()) {
-        unsolvable_index = new_index;
->>>>>>> a19c60a7
+            unsolvable_index = new_index;
+        }
     }
     --num_active_entries;
     return new_index;
@@ -255,21 +249,22 @@
     transition_systems.push_back(
         utils::make_unique_ptr<TransitionSystem>(*transition_systems[index]));
 
-    unique_ptr<HeuristicRepresentation> hr = nullptr;
-    if (dynamic_cast<HeuristicRepresentationLeaf *>(heuristic_representations[index].get())) {
-        hr = utils::make_unique_ptr<HeuristicRepresentationLeaf>(
-            dynamic_cast<HeuristicRepresentationLeaf *>
-                (heuristic_representations[index].get()));
+    unique_ptr<MergeAndShrinkRepresentation> hr = nullptr;
+    if (dynamic_cast<MergeAndShrinkRepresentationLeaf *>(mas_representations[index].get())) {
+        hr = utils::make_unique_ptr<MergeAndShrinkRepresentationLeaf>(
+            dynamic_cast<MergeAndShrinkRepresentationLeaf *>
+                (mas_representations[index].get()));
     } else {
-        hr = utils::make_unique_ptr<HeuristicRepresentationMerge>(
-            dynamic_cast<HeuristicRepresentationMerge *>(
-                heuristic_representations[index].get()));
-    }
-    heuristic_representations.push_back(move(hr));
+        hr = utils::make_unique_ptr<MergeAndShrinkRepresentationMerge>(
+            dynamic_cast<MergeAndShrinkRepresentationMerge *>(
+                mas_representations[index].get()));
+    }
+    mas_representations.push_back(move(hr));
 
     distances.push_back(utils::make_unique_ptr<Distances>(*transition_systems.back(),
                                                           *distances[index]));
 
+    ++num_active_entries;
     return new_index;
 }
 
@@ -281,15 +276,16 @@
     transition_systems.pop_back();
     assert(!transition_systems.back());
     transition_systems.pop_back();
-    heuristic_representations[last_index] = nullptr;
-    heuristic_representations.pop_back();
-    heuristic_representations.pop_back();
-    heuristic_representations.pop_back();
+    mas_representations[last_index] = nullptr;
+    mas_representations.pop_back();
+    mas_representations.pop_back();
+    mas_representations.pop_back();
     distances[last_index] = nullptr;
     distances.pop_back();
     assert(!distances.back());
     distances.pop_back();
     assert(!distances.back());
     distances.pop_back();
+    --num_active_entries;
 }
 }