#include "pho_abstraction_constraints.h"

#include "../option_parser.h"
#include "../plugin.h"

#include "../cost_saturation/abstraction.h"
#include "../cost_saturation/abstraction_generator.h"
#include "../cost_saturation/utils.h"
#include "../lp/lp_solver.h"
#include "../task_utils/task_properties.h"
#include "../utils/collections.h"

#include <cassert>
#include <limits>

using namespace std;

namespace operator_counting {
PhOAbstractionConstraints::PhOAbstractionConstraints(const Options &opts)
    : abstraction_generators(
          opts.get_list<shared_ptr<cost_saturation::AbstractionGenerator>>(
              "abstractions")),
      saturated(opts.get<bool>("saturated")) {
}

void PhOAbstractionConstraints::initialize_constraints(
    const shared_ptr<AbstractTask> &task,
<<<<<<< HEAD
    vector<lp::LPVariable> &variables,
    vector<lp::LPConstraint> &constraints,
=======
    named_vector::NamedVector<lp::LPConstraint> &constraints,
>>>>>>> a52dbc3c
    double infinity) {
    cost_saturation::Abstractions abstractions =
        cost_saturation::generate_abstractions(task, abstraction_generators);
    abstraction_functions.reserve(abstractions.size());
    h_values_by_abstraction.reserve(abstractions.size());
    constraint_ids_by_abstraction.reserve(abstractions.size());

    vector<int> operator_costs = task_properties::get_operator_costs(TaskProxy(*task));
    int num_ops = operator_costs.size();
    int num_empty_constraints = 0;

    if (saturated) {
        vector<bool> useless_operators(num_ops, false);
        int abstraction_id = 0;
        for (auto &abstraction : abstractions) {
            // Add constraint \sum_{o} Y_o * scf_h(o) >= 0.
            lp::LPConstraint constraint(0, infinity);
            vector<int> h_values = abstraction->compute_goal_distances(
                operator_costs);
            vector<int> saturated_costs = abstraction->compute_saturated_costs(
                h_values);
            for (int op_id = 0; op_id < num_ops; ++op_id) {
                if (saturated_costs[op_id] != 0) {
                    if (saturated_costs[op_id] == -cost_saturation::INF) {
                        useless_operators[op_id] = true;
                    } else {
                        constraint.insert(op_id, saturated_costs[op_id]);
                    }
                }
            }
            if (constraint.empty()) {
                constraint_ids_by_abstraction.push_back(-1);
                ++num_empty_constraints;
            } else {
                constraint_ids_by_abstraction.push_back(constraints.size());
                constraints.push_back(move(constraint));
            }
            h_values_by_abstraction.push_back(move(h_values));
            ++abstraction_id;
        }
        // Force operator count of operators o with scf(o)=-\infty to be 0.
        for (int op_id = 0; op_id < num_ops; ++op_id) {
            if (useless_operators[op_id]) {
                variables[op_id].lower_bound = 0.0;
                variables[op_id].upper_bound = 0.0;
            }
        }
    } else {
        int abstraction_id = 0;
        for (auto &abstraction : abstractions) {
            lp::LPConstraint constraint(0, infinity);
            for (int op_id = 0; op_id < num_ops; ++op_id) {
                if (abstraction->operator_is_active(op_id)) {
                    constraint.insert(op_id, operator_costs[op_id]);
                }
            }
            if (constraint.empty()) {
                ++num_empty_constraints;
                constraint_ids_by_abstraction.push_back(-1);
            } else {
                constraint_ids_by_abstraction.push_back(constraints.size());
                constraints.push_back(move(constraint));
            }
            h_values_by_abstraction.push_back(
                abstraction->compute_goal_distances(operator_costs));
            ++abstraction_id;
        }
    }

    for (auto &abstraction : abstractions) {
        abstraction_functions.push_back(abstraction->extract_abstraction_function());
    }

    cout << "Empty constraints: " << num_empty_constraints << endl;
    cout << "Non-empty constraints: " << constraints.size() << endl;
}

bool PhOAbstractionConstraints::update_constraints(
    const State &state, lp::LPSolver &lp_solver) {
    for (size_t i = 0; i < abstraction_functions.size(); ++i) {
        int state_id = abstraction_functions[i]->get_abstract_state_id(state);
        assert(utils::in_bounds(i, h_values_by_abstraction));
        const vector<int> &h_values = h_values_by_abstraction[i];
        assert(utils::in_bounds(state_id, h_values));
        int h = h_values[state_id];
        if (h == cost_saturation::INF) {
            return true;
        }
        if (constraint_ids_by_abstraction[i] != -1) {
            lp_solver.set_constraint_lower_bound(constraint_ids_by_abstraction[i], h);
        }
    }
    return false;
}

static shared_ptr<ConstraintGenerator> _parse(OptionParser &parser) {
    parser.document_synopsis(
        "(Saturated) posthoc optimization constraints for abstractions", "");

    parser.add_list_option<shared_ptr<cost_saturation::AbstractionGenerator>>(
        "abstractions",
        "abstraction generation methods",
        OptionParser::NONE);
    parser.add_option<bool>(
        "saturated",
        "use saturated instead of full operator costs in constraints",
        "true");

    Options opts = parser.parse();
    if (parser.dry_run())
        return nullptr;

    return make_shared<PhOAbstractionConstraints>(opts);
}

static Plugin<ConstraintGenerator> _plugin("pho_abstraction_constraints", _parse);
}<|MERGE_RESOLUTION|>--- conflicted
+++ resolved
@@ -25,12 +25,7 @@
 
 void PhOAbstractionConstraints::initialize_constraints(
     const shared_ptr<AbstractTask> &task,
-<<<<<<< HEAD
-    vector<lp::LPVariable> &variables,
-    vector<lp::LPConstraint> &constraints,
-=======
     named_vector::NamedVector<lp::LPConstraint> &constraints,
->>>>>>> a52dbc3c
     double infinity) {
     cost_saturation::Abstractions abstractions =
         cost_saturation::generate_abstractions(task, abstraction_generators);
@@ -43,7 +38,7 @@
     int num_empty_constraints = 0;
 
     if (saturated) {
-        vector<bool> useless_operators(num_ops, false);
+        useless_operators.resize(num_ops, false);
         int abstraction_id = 0;
         for (auto &abstraction : abstractions) {
             // Add constraint \sum_{o} Y_o * scf_h(o) >= 0.
@@ -70,13 +65,6 @@
             }
             h_values_by_abstraction.push_back(move(h_values));
             ++abstraction_id;
-        }
-        // Force operator count of operators o with scf(o)=-\infty to be 0.
-        for (int op_id = 0; op_id < num_ops; ++op_id) {
-            if (useless_operators[op_id]) {
-                variables[op_id].lower_bound = 0.0;
-                variables[op_id].upper_bound = 0.0;
-            }
         }
     } else {
         int abstraction_id = 0;
@@ -110,6 +98,18 @@
 
 bool PhOAbstractionConstraints::update_constraints(
     const State &state, lp::LPSolver &lp_solver) {
+    if (!useless_operators.empty()) {
+        int num_ops = useless_operators.size();
+        // Force operator count of operators o with scf(o)=-\infty to be 0.
+        for (int op_id = 0; op_id < num_ops; ++op_id) {
+            if (useless_operators[op_id]) {
+                lp_solver.set_variable_lower_bound(op_id, 0.0);
+                lp_solver.set_variable_upper_bound(op_id, 0.0);
+            }
+        }
+        // Only set variable bounds once.
+        utils::release_vector_memory(useless_operators);
+    }
     for (size_t i = 0; i < abstraction_functions.size(); ++i) {
         int state_id = abstraction_functions[i]->get_abstract_state_id(state);
         assert(utils::in_bounds(i, h_values_by_abstraction));
