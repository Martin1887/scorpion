#ifndef COST_SATURATION_PROJECTION_H
#define COST_SATURATION_PROJECTION_H

#include "abstraction.h"

#include "../abstract_task.h"

#include "../pdbs/types.h"

#include <functional>
#include <vector>

class OperatorProxy;
class TaskProxy;
class VariablesProxy;

namespace pdbs {
class MatchTree;
}

namespace cost_saturation {
/* Precompute and store information about a task that is useful for projections. */
class TaskInfo {
    int num_variables;
    int num_operators;
    std::vector<FactPair> goals;

    /* Set bit at position op_id * num_variables + var to true iff the operator
       has a precondition or an effect on variable var. */
    std::vector<bool> mentioned_variables;

    /* Set bit at position op_id * num_variables + var to true iff the operator
       has a precondition and (different) effect on variable var. */
    std::vector<bool> pre_eff_variables;

    /* Set bit at position op_id * num_variables + var to true iff the operator
       has an effect on variable var. */
    std::vector<bool> effect_variables;

    int get_index(int op_id, int var) const {
        return op_id * num_variables + var;
    }
public:
    explicit TaskInfo(const TaskProxy &task_proxy);

    const std::vector<FactPair> &get_goals() const;
    int get_num_operators() const;
    bool operator_mentions_variable(int op_id, int var) const;
    bool operator_induces_self_loop(const pdbs::Pattern &pattern, int op_id) const;
    bool operator_is_active(const pdbs::Pattern &pattern, int op_id) const;
};

struct AbstractForwardOperator {
    int precondition_hash;
    int hash_effect;

    AbstractForwardOperator(
        int precondition_hash,
        int hash_effect)
        : precondition_hash(precondition_hash),
          hash_effect(hash_effect) {
    }
};

struct AbstractBackwardOperator {
    int concrete_operator_id;
    int hash_effect;

    AbstractBackwardOperator(
        int concrete_operator_id,
        int hash_effect)
        : concrete_operator_id(concrete_operator_id),
          hash_effect(hash_effect) {
    }
};


class ProjectionFunction : public AbstractionFunction {
    struct VariableAndMultiplier {
        int pattern_var;
        int hash_multiplier;

        VariableAndMultiplier(int pattern_var, int hash_multiplier)
            : pattern_var(pattern_var),
              hash_multiplier(hash_multiplier) {
        }
    };
    std::vector<VariableAndMultiplier> variables_and_multipliers;

public:
    ProjectionFunction(
        const pdbs::Pattern &pattern, const std::vector<std::size_t> &hash_multipliers);

    virtual int get_abstract_state_id(const State &concrete_state) const override;
};


class Projection : public Abstraction {
    using Facts = std::vector<FactPair>;
    using OperatorCallback =
        std::function<void (Facts &, Facts &, Facts &, int, const std::vector<size_t> &, int)>;

    std::shared_ptr<TaskInfo> task_info;
    pdbs::Pattern pattern;

    std::vector<bool> looping_operators;

    std::vector<AbstractForwardOperator> abstract_forward_operators;

    std::vector<AbstractBackwardOperator> abstract_backward_operators;
    std::unique_ptr<pdbs::MatchTree> match_tree_backward;

    // Number of abstract states in the projection.
    int num_states;

    // Multipliers for each variable for perfect hash function.
    std::vector<std::size_t> hash_multipliers;

    // Domain size of each variable in the pattern.
    std::vector<int> pattern_domain_sizes;

    std::vector<int> goal_states;

    std::vector<int> compute_goal_states(
        const std::vector<int> &variable_to_pattern_index) const;

    /*
      Given an abstract state (represented as a vector of facts), compute the
      "next" fact. Return true iff there is a next fact.
    */
    bool increment_to_next_state(std::vector<FactPair> &facts) const;

    /*
      Apply a function to all transitions in the projection (including
      irrelevant transitions).
    */
    template<class Callback>
    void for_each_transition_impl(const Callback &callback) const {
        // Reuse vector to save allocations.
        std::vector<FactPair> abstract_facts;

        int num_abstract_operators = abstract_forward_operators.size();
        for (int op_id = 0; op_id < num_abstract_operators; ++op_id) {
            const AbstractForwardOperator &op = abstract_forward_operators[op_id];
            int concrete_op_id = abstract_backward_operators[op_id].concrete_operator_id;
            abstract_facts.clear();
            for (size_t i = 0; i < pattern.size(); ++i) {
                int var = pattern[i];
                if (!task_info->operator_mentions_variable(concrete_op_id, var)) {
                    abstract_facts.emplace_back(i, 0);
                }
            }

            bool has_next_match = true;
            while (has_next_match) {
                int state = op.precondition_hash;
                for (const FactPair &fact : abstract_facts) {
                    state += hash_multipliers[fact.var] * fact.value;
                }
                callback(Transition(state,
                                    concrete_op_id,
                                    state + op.hash_effect));
                has_next_match = increment_to_next_state(abstract_facts);
            }
        }
    }

    /*
      Recursive method; called by build_abstract_operators. In the case
      of a precondition with value = -1 in the concrete operator, all
      multiplied-out abstract operators are computed, i.e., for all
      possible values of the variable (with precondition = -1), one
      abstract operator with a concrete value (!= -1) is computed.
    */
    void multiply_out(
        int pos, int cost, int op_id,
        std::vector<FactPair> &prev_pairs,
        std::vector<FactPair> &pre_pairs,
        std::vector<FactPair> &eff_pairs,
        const std::vector<FactPair> &effects_without_pre,
        const VariablesProxy &variables,
        const OperatorCallback &callback) const;

    /*
      Compute all abstract operators for a given concrete operator. Initialize
      data structures for initial call to recursive method multiply_out.
      variable_to_index maps variables in the task to their index in the
      pattern or -1.
    */
    void build_abstract_operators(
        const OperatorProxy &op,
        int cost,
        const std::vector<int> &variable_to_pattern_index,
        const VariablesProxy &variables,
        const OperatorCallback &callback) const;

    /*
      Return true iff all abstract facts hold in the given state.
    */
    bool is_consistent(
        std::size_t state_index,
        const std::vector<FactPair> &abstract_facts) const;

<<<<<<< HEAD
    /*
      Use the given concrete state to calculate the index of the corresponding
      abstract state. This is only used for table lookup during search.
    */
    std::size_t hash_index(const State &state) const;

protected:
    virtual void release_transition_system_memory() override;

=======
>>>>>>> e1e459a0
public:
    Projection(
        const TaskProxy &task_proxy,
        const std::shared_ptr<TaskInfo> &task_info,
        const pdbs::Pattern &pattern);
    virtual ~Projection() override;

    virtual std::vector<int> compute_goal_distances(
        const std::vector<int> &costs) const override;
    virtual std::vector<int> compute_saturated_costs(
<<<<<<< HEAD
        const std::vector<int> &h_values,
        int num_operators) const override;
    virtual int get_num_states() const override;
=======
        const std::vector<int> &h_values) const override;
    virtual int get_num_operators() const override;
>>>>>>> e1e459a0
    virtual bool operator_is_active(int op_id) const override;
    virtual bool operator_induces_self_loop(int op_id) const override;
    virtual void for_each_transition(const TransitionCallback &callback) const override;
    virtual int get_num_states() const override;
    virtual const std::vector<int> &get_goal_states() const override;

    const pdbs::Pattern &get_pattern() const;
    virtual void dump() const override;
};
}

#endif<|MERGE_RESOLUTION|>--- conflicted
+++ resolved
@@ -201,18 +201,6 @@
         std::size_t state_index,
         const std::vector<FactPair> &abstract_facts) const;
 
-<<<<<<< HEAD
-    /*
-      Use the given concrete state to calculate the index of the corresponding
-      abstract state. This is only used for table lookup during search.
-    */
-    std::size_t hash_index(const State &state) const;
-
-protected:
-    virtual void release_transition_system_memory() override;
-
-=======
->>>>>>> e1e459a0
 public:
     Projection(
         const TaskProxy &task_proxy,
@@ -223,14 +211,8 @@
     virtual std::vector<int> compute_goal_distances(
         const std::vector<int> &costs) const override;
     virtual std::vector<int> compute_saturated_costs(
-<<<<<<< HEAD
-        const std::vector<int> &h_values,
-        int num_operators) const override;
-    virtual int get_num_states() const override;
-=======
         const std::vector<int> &h_values) const override;
     virtual int get_num_operators() const override;
->>>>>>> e1e459a0
     virtual bool operator_is_active(int op_id) const override;
     virtual bool operator_induces_self_loop(int op_id) const override;
     virtual void for_each_transition(const TransitionCallback &callback) const override;
