#include "landmark_count_heuristic.h"

#include "landmark_cost_assignment.h"
#include "landmark_factory.h"
#include "landmark_status_manager.h"

#include "../option_parser.h"
#include "../per_state_bitset.h"
#include "../plugin.h"

#include "../cost_saturation/greedy_order_utils.h"
#include "../lp/lp_solver.h"
#include "../task_utils/successor_generator.h"
#include "../task_utils/task_properties.h"
#include "../tasks/cost_adapted_task.h"
#include "../tasks/root_task.h"
#include "../utils/logging.h"
#include "../utils/markup.h"
#include "../utils/memory.h"
#include "../utils/rng_options.h"
#include "../utils/system.h"

#include <cmath>
#include <limits>
#include <unordered_map>

using namespace std;
using utils::ExitCode;

namespace landmarks {
enum class CostPartitioningAlgorithm {
    OPTIMAL,
    SUBOPTIMAL,
    CANONICAL,
    PHO
};

LandmarkCountHeuristic::LandmarkCountHeuristic(const options::Options &opts)
    : Heuristic(opts),
      use_preferred_operators(opts.get<bool>("pref")),
      conditional_effects_supported(
          opts.get<shared_ptr<LandmarkFactory>>("lm_factory")->supports_conditional_effects()),
      admissible(opts.get<bool>("admissible")),
      dead_ends_reliable(
          admissible ||
          (!task_properties::has_axioms(task_proxy) &&
           (!task_properties::has_conditional_effects(task_proxy) || conditional_effects_supported))),
      successor_generator(nullptr) {
    utils::g_log << "Initializing landmark count heuristic..." << endl;

    /*
      Actually, we should like to test if this is the root task or a
      CostAdapatedTask *of the root task*, but there is currently no good way
      to do this, so we use this incomplete, slightly less safe test.
    */
    if (task != tasks::g_root_task && dynamic_cast<tasks::CostAdaptedTask *>(task.get()) == nullptr) {
        cerr << "The landmark count heuristic currently only supports task "
             << "transformations that modify the operator costs. See issues 845 "
             << "and 686 for details."
             << endl;
        utils::exit_with(utils::ExitCode::SEARCH_UNSUPPORTED);
    }

    utils::Timer lm_graph_timer;
    utils::g_log << "Generating landmark graph..." << endl;
    shared_ptr<LandmarkFactory> lm_graph_factory = opts.get<shared_ptr<LandmarkFactory>>("lm_factory");
    lgraph = lm_graph_factory->compute_lm_graph(task);
    utils::g_log << "Landmark graph generation time: " << lm_graph_timer << endl;
    utils::g_log << "Landmark graph contains " << lgraph->get_num_landmarks()
                 << " landmarks, of which " << lgraph->get_num_disjunctive_landmarks()
                 << " are disjunctive and " << lgraph->get_num_conjunctive_landmarks()
                 << " are conjunctive." << endl;
    utils::g_log << "Landmark graph contains " << lgraph->get_num_edges()
                 << " orderings." << endl;
    bool reasonable_orders = lm_graph_factory->use_reasonable_orders();
    lm_status_manager = utils::make_unique_ptr<LandmarkStatusManager>(*lgraph);

    if (admissible) {
        if (reasonable_orders) {
            cerr << "Reasonable orderings should not be used for admissible heuristics" << endl;
            utils::exit_with(ExitCode::SEARCH_INPUT_ERROR);
        } else if (task_properties::has_axioms(task_proxy)) {
            cerr << "cost partitioning does not support axioms" << endl;
            utils::exit_with(ExitCode::SEARCH_UNSUPPORTED);
        } else if (task_properties::has_conditional_effects(task_proxy) &&
                   !conditional_effects_supported) {
            cerr << "conditional effects not supported by the landmark generation method" << endl;
            utils::exit_with(ExitCode::SEARCH_UNSUPPORTED);
        }
        vector<int> operator_costs = task_properties::get_operator_costs(task_proxy);
        CostPartitioningAlgorithm cp_type = opts.get<CostPartitioningAlgorithm>("cost_partitioning");
        if (cp_type == CostPartitioningAlgorithm::OPTIMAL) {
            lm_cost_assignment = utils::make_unique_ptr<LandmarkEfficientOptimalSharedCostAssignment>(
<<<<<<< HEAD
                operator_costs, *lgraph, opts.get<lp::LPSolverType>("lpsolver"));
        } else if (cp_type == CostPartitioningAlgorithm::SUBOPTIMAL) {
            lm_cost_assignment = utils::make_unique_ptr<LandmarkUniformSharedCostAssignment>(
                operator_costs,
                *lgraph,
                opts.get<bool>("alm"),
                opts.get<bool>("reuse_costs"),
                opts.get<bool>("greedy"),
                opts.get<cost_saturation::ScoringFunction>("scoring_function"),
                utils::parse_rng_from_options(opts));
        } else if (cp_type == CostPartitioningAlgorithm::CANONICAL) {
            lm_cost_assignment = utils::make_unique_ptr<LandmarkCanonicalHeuristic>(
                operator_costs, *lgraph);
        } else if (cp_type == CostPartitioningAlgorithm::PHO) {
            lm_cost_assignment = utils::make_unique_ptr<LandmarkPhO>(
                operator_costs,
                *lgraph,
                opts.get<lp::LPSolverType>("lpsolver"));
=======
                task_properties::get_operator_costs(task_proxy),
                *lgraph, opts.get<lp::LPSolverType>("lpsolver"));
>>>>>>> c8835a5b
        } else {
            ABORT("unknown cost partitioning type");
        }
    } else {
        lm_cost_assignment = nullptr;
    }

    if (use_preferred_operators) {
        /* Ideally, we should reuse the successor generator of the main task in cases
           where it's compatible. See issue564. */
        successor_generator = utils::make_unique_ptr<successor_generator::SuccessorGenerator>(task_proxy);
    }
}

int LandmarkCountHeuristic::get_heuristic_value(const State &ancestor_state) {
    double epsilon = 0.01;

    // Need explicit test to see if state is a goal state. The landmark
    // heuristic may compute h != 0 for a goal state if landmarks are
    // achieved before their parents in the landmarks graph (because
    // they do not get counted as reached in that case). However, we
    // must return 0 for a goal state.

    lm_status_manager->update_lm_status(ancestor_state);
    if (lm_status_manager->dead_end_exists()) {
        return DEAD_END;
    }

    if (admissible) {
        double h_val = lm_cost_assignment->cost_sharing_h_value(
            *lm_status_manager);
        return static_cast<int>(ceil(h_val - epsilon));
    } else {
        int h = 0;
        for (int id = 0; id < lgraph->get_num_landmarks(); ++id) {
            landmark_status status =
                lm_status_manager->get_landmark_status(id);
            if (status == lm_not_reached || status == lm_needed_again) {
                h += lgraph->get_landmark(id)->cost;
            }
        }
        return h;
    }
}

int LandmarkCountHeuristic::compute_heuristic(const State &ancestor_state) {
    State state = convert_ancestor_state(ancestor_state);

    if (task_properties::is_goal_state(task_proxy, state))
        return 0;

    int h = get_heuristic_value(ancestor_state);

    if (use_preferred_operators) {
        BitsetView landmark_info = lm_status_manager->get_reached_landmarks(ancestor_state);
        LandmarkSet reached_lms = convert_to_landmark_set(landmark_info);
        generate_helpful_actions(state, reached_lms);
    }

    return h;
}

bool LandmarkCountHeuristic::check_node_orders_disobeyed(const LandmarkNode &node,
                                                         const LandmarkSet &reached) const {
    for (const auto &parent : node.parents) {
        if (reached.count(parent.first) == 0) {
            return true;
        }
    }
    return false;
}

bool LandmarkCountHeuristic::generate_helpful_actions(const State &state,
                                                      const LandmarkSet &reached) {
    /* Find actions that achieve new landmark leaves. If no such action exist,
     return false. If a simple landmark can be achieved, return only operators
     that achieve simple landmarks, else return operators that achieve
     disjunctive landmarks */
    assert(successor_generator);
    vector<OperatorID> applicable_operators;
    successor_generator->generate_applicable_ops(state, applicable_operators);
    vector<OperatorID> ha_simple;
    vector<OperatorID> ha_disj;

    for (OperatorID op_id : applicable_operators) {
        OperatorProxy op = task_proxy.get_operators()[op_id];
        EffectsProxy effects = op.get_effects();
        for (EffectProxy effect : effects) {
            if (!does_fire(effect, state))
                continue;
            FactProxy fact_proxy = effect.get_fact();
            LandmarkNode *lm_p = lgraph->get_landmark(fact_proxy.get_pair());
            if (lm_p != 0 && landmark_is_interesting(state, reached, *lm_p)) {
                if (lm_p->disjunctive) {
                    ha_disj.push_back(op_id);
                } else {
                    ha_simple.push_back(op_id);
                }
            }
        }
    }
    if (ha_disj.empty() && ha_simple.empty())
        return false;

    OperatorsProxy operators = task_proxy.get_operators();
    if (ha_simple.empty()) {
        for (OperatorID op_id : ha_disj) {
            set_preferred(operators[op_id]);
        }
    } else {
        for (OperatorID op_id : ha_simple) {
            set_preferred(operators[op_id]);
        }
    }
    return true;
}

bool LandmarkCountHeuristic::landmark_is_interesting(
    const State &state, const LandmarkSet &reached, LandmarkNode &lm) const {
    /* A landmark is interesting if it hasn't been reached before and
     its parents have all been reached, or if all landmarks have been
     reached before, the LM is a goal, and it's not true at moment */

    int num_reached = reached.size();
    if (num_reached != lgraph->get_num_landmarks()) {
        if (reached.find(&lm) != reached.end())
            return false;
        else
            return !check_node_orders_disobeyed(lm, reached);
    }
    return lm.is_true_in_goal && !lm.is_true_in_state(state);
}

void LandmarkCountHeuristic::notify_initial_state(const State &initial_state) {
    lm_status_manager->set_landmarks_for_initial_state(initial_state);
}

void LandmarkCountHeuristic::notify_state_transition(
    const State &parent_state, OperatorID op_id, const State &state) {
    lm_status_manager->update_reached_lms(parent_state, op_id, state);
    if (cache_evaluator_values) {
        /* TODO:  It may be more efficient to check that the reached landmark
           set has actually changed and only then mark the h value as dirty. */
        heuristic_cache[state].dirty = true;
    }
}

bool LandmarkCountHeuristic::dead_ends_are_reliable() const {
    return dead_ends_reliable;
}

// This function exists purely so we don't have to change all the
// functions in this class that use LandmarkSets for the reached LMs
// (HACK).
LandmarkSet LandmarkCountHeuristic::convert_to_landmark_set(
    const BitsetView &landmark_bitset) {
    LandmarkSet landmark_set;
    for (int i = 0; i < landmark_bitset.size(); ++i)
        if (landmark_bitset.test(i))
            landmark_set.insert(lgraph->get_landmark(i));
    return landmark_set;
}


static shared_ptr<Heuristic> _parse(OptionParser &parser) {
    parser.document_synopsis(
        "Landmark-count heuristic",
        "For the inadmissible variant see the papers" +
        utils::format_conference_reference(
            {"Silvia Richter", "Malte Helmert", "Matthias Westphal"},
            "Landmarks Revisited",
            "https://ai.dmi.unibas.ch/papers/richter-et-al-aaai2008.pdf",
            "Proceedings of the 23rd AAAI Conference on Artificial "
            "Intelligence (AAAI 2008)",
            "975-982",
            "AAAI Press",
            "2008") +
        "and" +
        utils::format_journal_reference(
            {"Silvia Richter", "Matthias Westphal"},
            "The LAMA Planner: Guiding Cost-Based Anytime Planning with Landmarks",
            "http://www.aaai.org/Papers/JAIR/Vol39/JAIR-3903.pdf",
            "Journal of Artificial Intelligence Research",
            "39",
            "127-177",
            "2010") +
        "For the admissible variant see the papers" +
        utils::format_conference_reference(
            {"Erez Karpas", "Carmel Domshlak"},
            "Cost-Optimal Planning with Landmarks",
            "https://www.ijcai.org/Proceedings/09/Papers/288.pdf",
            "Proceedings of the 21st International Joint Conference on "
            "Artificial Intelligence (IJCAI 2009)",
            "1728-1733",
            "AAAI Press",
            "2009") +
        "and" +
        utils::format_conference_reference(
            {"Emil Keyder and Silvia Richter and Malte Helmert"},
            "Sound and Complete Landmarks for And/Or Graphs",
            "https://ai.dmi.unibas.ch/papers/keyder-et-al-ecai2010.pdf",
            "Proceedings of the 19th European Conference on Artificial "
            "Intelligence (ECAI 2010)",
            "335-340",
            "IOS Press",
            "2010"));

    parser.document_note(
        "Optimal search",
        "When using landmarks for optimal search (``admissible=true``), "
        "you probably also want to add this heuristic as a lazy_evaluator "
        "in the A* algorithm to improve heuristic estimates.");
    parser.document_note(
        "Note",
        "To use ``optimal=true``, you must build the planner with LP support. "
        "See LPBuildInstructions.");
    parser.document_note(
        "Differences to the literature",
        "This heuristic differs from the description in the literature (see "
        "references above) in the set of preferred operators computed. The "
        "original implementation described in the literature computes two "
        "kinds of preferred operators:\n\n"
        "+ If there is an applicable operator that reaches a landmark, all "
        "such operators are preferred.\n"
        "+ If no such operators exist, perform an FF-style relaxed exploration "
        "towards the nearest landmarks (according to the landmark orderings) "
        "and use the preferred operators of this exploration.\n\n\n"
        "Our implementation of the heuristic only considers preferred "
        "operators of the first type and does not include the second type. The "
        "rationale for this change is that it reduces code complexity and "
        "helps more cleanly separate landmark-based and FF-based computations "
        "in LAMA-like planner configurations. In our experiments, only "
        "considering preferred operators of the first type reduces performance "
        "when using the heuristic and its preferred operators in isolation but "
        "improves performance when using this heuristic in conjunction with "
        "the FF heuristic, as in LAMA-like planner configurations.");

    parser.document_language_support("action costs",
                                     "supported");
    parser.document_language_support("conditional_effects",
                                     "supported if the LandmarkFactory supports "
                                     "them; otherwise ignored with "
                                     "``admissible=false`` and not allowed with "
                                     "``admissible=true``");
    parser.document_language_support("axioms",
                                     "ignored with ``admissible=false``; not "
                                     "allowed with ``admissible=true``");
    parser.document_property("admissible",
                             "yes if ``admissible=true``");
    // TODO: this was "yes with admissible=true and optimal cost
    // partitioning; otherwise no" before.
    parser.document_property("consistent",
                             "complicated; needs further thought");
    parser.document_property("safe",
                             "yes except on tasks with axioms or on tasks with "
                             "conditional effects when using a LandmarkFactory "
                             "not supporting them");
    parser.document_property("preferred operators",
                             "yes (if enabled; see ``pref`` option)");

    parser.add_option<shared_ptr<LandmarkFactory>>(
        "lm_factory",
        "the set of landmarks to use for this heuristic. "
        "The set of landmarks can be specified here, "
        "or predefined (see LandmarkFactory).");
    parser.add_option<bool>("admissible", "get admissible estimate", "false");
    vector<string> cp_types;
    vector<string> cp_types_doc;
    cp_types.push_back("OPTIMAL");
    cp_types_doc.push_back("optimal cost partitioning (only makes sense with ``admissible=true``)");
    cp_types.push_back("SUBOPTIMAL");
    cp_types_doc.push_back("UCP, OUCP, GZOCP or SCP (select with options greedy and reuse_costs)");
    cp_types.push_back("CANONICAL");
    cp_types_doc.push_back("Canonical heuristic for landmarks");
    cp_types.push_back("PHO");
    cp_types_doc.push_back("post-hoc optimization");
    parser.add_enum_option<CostPartitioningAlgorithm>(
        "cost_partitioning", cp_types, "cost partitioning method", "SUBOPTIMAL");
    parser.add_option<bool>("pref", "identify preferred operators "
                            "(see OptionCaveats#Using_preferred_operators_"
                            "with_the_lmcount_heuristic)", "false");
    parser.add_option<bool>("alm", "use action landmarks", "true");
    parser.add_option<bool>("reuse_costs", "reuse unused costs", "false");
    parser.add_option<bool>("greedy", "assign costs greedily", "false");
    cost_saturation::add_scoring_function_to_parser(parser);
    utils::add_rng_options(parser);
    lp::add_lp_solver_option_to_parser(parser);
    Heuristic::add_options_to_parser(parser);
    Options opts = parser.parse();

    if (parser.dry_run())
        return nullptr;
    else
        return make_shared<LandmarkCountHeuristic>(opts);
}

static Plugin<Evaluator> _plugin("lmcount", _parse);
}<|MERGE_RESOLUTION|>--- conflicted
+++ resolved
@@ -91,7 +91,6 @@
         CostPartitioningAlgorithm cp_type = opts.get<CostPartitioningAlgorithm>("cost_partitioning");
         if (cp_type == CostPartitioningAlgorithm::OPTIMAL) {
             lm_cost_assignment = utils::make_unique_ptr<LandmarkEfficientOptimalSharedCostAssignment>(
-<<<<<<< HEAD
                 operator_costs, *lgraph, opts.get<lp::LPSolverType>("lpsolver"));
         } else if (cp_type == CostPartitioningAlgorithm::SUBOPTIMAL) {
             lm_cost_assignment = utils::make_unique_ptr<LandmarkUniformSharedCostAssignment>(
@@ -110,10 +109,6 @@
                 operator_costs,
                 *lgraph,
                 opts.get<lp::LPSolverType>("lpsolver"));
-=======
-                task_properties::get_operator_costs(task_proxy),
-                *lgraph, opts.get<lp::LPSolverType>("lpsolver"));
->>>>>>> c8835a5b
         } else {
             ABORT("unknown cost partitioning type");
         }
