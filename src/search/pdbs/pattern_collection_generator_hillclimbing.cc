--- conflicted
+++ resolved
@@ -29,16 +29,13 @@
 using namespace std;
 
 namespace pdbs {
-<<<<<<< HEAD
-struct HillClimbingTimeout : public exception {};
-struct HillClimbingMaxPDBsGenerated : public exception {};
-=======
 /* Since this exception class is only used for control flow and thus has no need
    for an error message, we use a standalone class instead of inheriting from
    utils::Exception. */
 class HillClimbingTimeout {
 };
->>>>>>> 1ffd4f36
+class HillClimbingMaxPDBsGenerated {
+};
 
 static vector<int> get_goal_variables(const TaskProxy &task_proxy) {
     vector<int> goal_vars;
@@ -322,29 +319,28 @@
     PDBCollection candidate_pdbs;
     // The maximum size over all PDBs in candidate_pdbs.
     int max_pdb_size = 0;
+    for (const shared_ptr<PatternDatabase> &current_pdb :
+         *(current_pdbs->get_pattern_databases())) {
+        int new_max_pdb_size = generate_candidate_pdbs(
+            task_proxy, relevant_neighbours, *current_pdb, generated_patterns,
+            candidate_pdbs);
+        max_pdb_size = max(max_pdb_size, new_max_pdb_size);
+    }
+    /*
+      NOTE: The initial set of candidate patterns (in generated_patterns) is
+      guaranteed to be "normalized" in the sense that there are no duplicates
+      and patterns are sorted.
+    */
+    cout << "Done calculating initial candidate PDBs" << endl;
 
     int num_iterations = 0;
+    State initial_state = task_proxy.get_initial_state();
+
+    sampling::RandomWalkSampler sampler(task_proxy, *rng);
+    vector<State> samples;
+    vector<int> samples_h_values;
 
     try {
-        for (const shared_ptr<PatternDatabase> &current_pdb :
-             *(current_pdbs->get_pattern_databases())) {
-            int new_max_pdb_size = generate_candidate_pdbs(
-                task_proxy, relevant_neighbours, *current_pdb, generated_patterns,
-                candidate_pdbs);
-            max_pdb_size = max(max_pdb_size, new_max_pdb_size);
-        }
-        /*
-          NOTE: The initial set of candidate patterns (in generated_patterns) is
-          guaranteed to be "normalized" in the sense that there are no duplicates
-          and patterns are sorted.
-        */
-        cout << "Done calculating initial candidate PDBs" << endl;
-
-        State initial_state = task_proxy.get_initial_state();
-        sampling::RandomWalkSampler sampler(task_proxy, *rng);
-        vector<State> samples;
-        vector<int> samples_h_values;
-
         while (true) {
             ++num_iterations;
             int init_h = current_pdbs->get_value(initial_state);
