--- conflicted
+++ resolved
@@ -29,13 +29,8 @@
     : lm_graph(graph), operator_costs(operator_costs) {
 }
 
-<<<<<<< HEAD
 const Achievers &LandmarkCostAssignment::get_achievers(
-    int lmn_status, const Landmark &landmark) const {
-=======
-const set<int> &LandmarkCostAssignment::get_achievers(
     const Landmark &landmark, bool past) const {
->>>>>>> 7c78ba56
     // Return relevant achievers of the landmark according to its status.
     if (past) {
         return landmark.possible_achievers;
@@ -146,18 +141,10 @@
        compute which op achieves how many landmarks. Along the way,
        mark action landmarks and add their cost to h. */
     for (auto &node : nodes) {
-<<<<<<< HEAD
-        int lmn_status =
-            lm_status_manager.get_landmark_status(node->get_id());
-        if (lmn_status != lm_reached) {
-            const Achievers &achievers =
-                get_achievers(lmn_status, node->get_landmark());
-=======
         int id = node->get_id();
         if (future.test(id)) {
-            const set<int> &achievers =
+            const Achievers &achievers =
                 get_achievers(node->get_landmark(), past.test(id));
->>>>>>> 7c78ba56
             if (achievers.empty())
                 return numeric_limits<double>::max();
             if (use_action_landmarks && achievers.size() == 1) {
@@ -187,18 +174,10 @@
        an action landmark; decrease the counters accordingly
        so that no unnecessary cost is assigned to these landmarks. */
     for (auto &node : nodes) {
-<<<<<<< HEAD
-        int lmn_status =
-            lm_status_manager.get_landmark_status(node->get_id());
-        if (lmn_status != lm_reached) {
-            const Achievers &achievers =
-                get_achievers(lmn_status, node->get_landmark());
-=======
         int id = node->get_id();
         if (future.test(id)) {
-            const set<int> &achievers =
+            const Achievers &achievers =
                 get_achievers(node->get_landmark(), past.test(id));
->>>>>>> 7c78ba56
             bool covered_by_action_lm = false;
             for (int op_id : achievers) {
                 assert(utils::in_bounds(op_id, action_landmarks));
@@ -220,7 +199,6 @@
 
     /* Third pass:
        count shared costs for the remaining landmarks. */
-<<<<<<< HEAD
     if (reuse_costs || greedy) {
         // UOCP + ZOCP + SCP
         remaining_costs = original_costs;
@@ -228,9 +206,9 @@
         achievers_by_lm.reserve(relevant_lms.size());
         for (const LandmarkNode *node : relevant_lms) {
             // TODO: Iterate over Landmarks instead of LandmarkNodes
-            int lmn_status =
-                lm_status_manager.get_landmark_status(node->get_id());
-            const Achievers &achievers = get_achievers(lmn_status, node->get_landmark());
+            int id = node->get_id();
+            assert(future.test(id));
+            const Achievers &achievers = get_achievers(node->get_landmark(), past.test(id));
             achievers_by_lm.emplace_back(achievers.begin(), achievers.end());
         }
         for (int lm_id : compute_landmark_order(achievers_by_lm)) {
@@ -262,8 +240,9 @@
     } else {
         // UCP
         for (const LandmarkNode *node : relevant_lms) {
-            int lmn_status = lm_status_manager.get_landmark_status(node->get_id());
-            const Achievers &achievers = get_achievers(lmn_status, node->get_landmark());
+            int id = node->get_id();
+            assert(future.test(id));
+            const Achievers &achievers = get_achievers(node->get_landmark(), past.test(id));
             double min_cost = numeric_limits<double>::max();
             for (int op_id : achievers) {
                 assert(utils::in_bounds(op_id, achieved_lms_by_op));
@@ -274,22 +253,6 @@
                 min_cost = min(min_cost, shared_cost);
             }
             h += min_cost;
-=======
-    for (const LandmarkNode *node : relevant_lms) {
-        // TODO: Iterate over Landmarks instead of LandmarkNodes
-        int id = node->get_id();
-        assert(future.test(id));
-        const set<int> &achievers =
-            get_achievers(node->get_landmark(), past.test(id));
-        double min_cost = numeric_limits<double>::max();
-        for (int op_id : achievers) {
-            assert(utils::in_bounds(op_id, achieved_lms_by_op));
-            int num_achieved = achieved_lms_by_op[op_id];
-            assert(num_achieved >= 1);
-            assert(utils::in_bounds(op_id, operator_costs));
-            double shared_cost = static_cast<double>(operator_costs[op_id]) / num_achieved;
-            min_cost = min(min_cost, shared_cost);
->>>>>>> 7c78ba56
         }
     }
 
@@ -313,7 +276,7 @@
 }
 
 vector<vector<int>> LandmarkCanonicalHeuristic::compute_max_additive_subsets(
-    const LandmarkStatusManager &lm_status_manager,
+    const ConstBitsetView &past_landmarks,
     const vector<const LandmarkNode *> &relevant_landmarks) {
     int num_landmarks = relevant_landmarks.size();
 
@@ -323,12 +286,12 @@
 
     for (int i = 0; i < num_landmarks; ++i) {
         const LandmarkNode *lm1 = relevant_landmarks[i];
-        int lm1_status = lm_status_manager.get_landmark_status(lm1->get_id());
-        const Achievers &achievers1 = get_achievers(lm1_status, lm1->get_landmark());
+        int id1 = lm1->get_id();
+        const Achievers &achievers1 = get_achievers(lm1->get_landmark(), past_landmarks.test(id1));
         for (int j = i + 1; j < num_landmarks; ++j) {
             const LandmarkNode *lm2 = relevant_landmarks[j];
-            int lm2_status = lm_status_manager.get_landmark_status(lm2->get_id());
-            const Achievers &achievers2 = get_achievers(lm2_status, lm2->get_landmark());
+            int id2 = lm2->get_id();
+            const Achievers &achievers2 = get_achievers(lm2->get_landmark(), past_landmarks.test(id2));
             if (empty_intersection(achievers1, achievers2)) {
                 /* If the two landmarks are additive, there is an edge in the
                    compatibility graph. */
@@ -344,8 +307,8 @@
 }
 
 int LandmarkCanonicalHeuristic::compute_minimum_landmark_cost(
-    const LandmarkNode &lm, int lm_status) const {
-    const Achievers &achievers = get_achievers(lm_status, lm.get_landmark());
+    const LandmarkNode &lm_node, bool past) const {
+    const Achievers &achievers = get_achievers(lm_node.get_landmark(), past);
     assert(!achievers.empty());
     int min_cost = numeric_limits<int>::max();
     for (int op_id : achievers) {
@@ -356,23 +319,28 @@
 }
 
 double LandmarkCanonicalHeuristic::cost_sharing_h_value(
-    const LandmarkStatusManager &lm_status_manager) {
+    const LandmarkStatusManager &lm_status_manager,
+    const State &ancestor_state) {
+    ConstBitsetView past =
+        lm_status_manager.get_past_landmarks(ancestor_state);
+    ConstBitsetView future =
+        lm_status_manager.get_future_landmarks(ancestor_state);
+
     // Ignore reached landmarks.
     vector<const LandmarkNode *> relevant_landmarks;
     for (auto &node : lm_graph.get_nodes()) {
-        if (lm_status_manager.get_landmark_status(node->get_id()) != lm_reached) {
+        if (future.test(node->get_id())) {
             relevant_landmarks.push_back(node.get());
         }
     }
 
     vector<vector<int>> max_additive_subsets = compute_max_additive_subsets(
-        lm_status_manager, relevant_landmarks);
+        past, relevant_landmarks);
 
     vector<int> minimum_landmark_costs;
     minimum_landmark_costs.reserve(relevant_landmarks.size());
     for (const LandmarkNode *node : relevant_landmarks) {
-        int lm_status = lm_status_manager.get_landmark_status(node->get_id());
-        minimum_landmark_costs.push_back(compute_minimum_landmark_cost(*node, lm_status));
+        minimum_landmark_costs.push_back(compute_minimum_landmark_cost(*node, past.test(node->get_id())));
     }
 
     int max_h = 0;
@@ -414,7 +382,7 @@
        and initialize the range to [0.0, 0.0]. */
     for (int lm_id = 0; lm_id < num_cols; ++lm_id) {
         const LandmarkNode *lm = lm_graph.get_node(lm_id);
-        double min_cost = compute_landmark_cost(*lm);
+        double min_cost = compute_landmark_cost(*lm, false);
         lp_variables.emplace_back(0.0, 0.0, min_cost);
     }
 
@@ -435,11 +403,11 @@
         lp_solver.get_infinity());
 }
 
-double LandmarkPhO::compute_landmark_cost(const LandmarkNode &lm) const {
+double LandmarkPhO::compute_landmark_cost(const LandmarkNode &lm, bool past) const {
     /* Note that there are landmarks without achievers. Example: not-served(p)
        in miconic:s1-0.pddl. The fact is true in the initial state, and no
        operator achieves it. For such facts, the (infimum) cost is infinity. */
-    const Achievers &achievers = get_achievers(lm_not_reached, lm.get_landmark());
+    const Achievers &achievers = get_achievers(lm.get_landmark(), past);
     double min_cost = lp_solver.get_infinity();
     for (int op_id : achievers) {
         assert(utils::in_bounds(op_id, operator_costs));
@@ -449,7 +417,10 @@
 }
 
 double LandmarkPhO::cost_sharing_h_value(
-    const LandmarkStatusManager &lm_status_manager) {
+    const LandmarkStatusManager &lm_status_manager,
+    const State &ancestor_state) {
+    const ConstBitsetView past = lm_status_manager.get_past_landmarks(ancestor_state);
+    const ConstBitsetView future = lm_status_manager.get_future_landmarks(ancestor_state);
     /*
       Set up LP variable bounds for the landmarks.
       The range of w_i is {0} if the corresponding landmark is already
@@ -458,8 +429,7 @@
     */
     int num_cols = lm_graph.get_num_landmarks();
     for (int lm_id = 0; lm_id < num_cols; ++lm_id) {
-        int lm_status = lm_status_manager.get_landmark_status(lm_id);
-        double upper_bound = (lm_status == lm_reached) ? 0.0 : lp_solver.get_infinity();
+        double upper_bound = future.test(lm_id) ? lp_solver.get_infinity() : 0.0;
         lp.get_variables()[lm_id].upper_bound = upper_bound;
     }
 
@@ -477,9 +447,8 @@
     }
     for (int lm_id = 0; lm_id < num_cols; ++lm_id) {
         const LandmarkNode *lm = lm_graph.get_node(lm_id);
-        int lm_status = lm_status_manager.get_landmark_status(lm_id);
-        if (lm_status != lm_reached) {
-            const Achievers &achievers = get_achievers(lm_status, lm->get_landmark());
+        if (future.test(lm_id)) {
+            const Achievers &achievers = get_achievers(lm->get_landmark(), past.test(lm_id));
             assert(!achievers.empty());
             for (int op_id : achievers) {
                 assert(utils::in_bounds(op_id, lp_constraints));
@@ -586,16 +555,9 @@
     }
     for (int lm_id = 0; lm_id < num_cols; ++lm_id) {
         const Landmark &landmark = lm_graph.get_node(lm_id)->get_landmark();
-<<<<<<< HEAD
-        int lm_status = lm_status_manager.get_landmark_status(lm_id);
-        if (lm_status != lm_reached) {
+        if (future.test(lm_id)) {
             const Achievers &achievers =
-                get_achievers(lm_status, landmark);
-=======
-        if (future.test(lm_id)) {
-            const set<int> &achievers =
                 get_achievers(landmark, past.test(lm_id));
->>>>>>> 7c78ba56
             if (achievers.empty())
                 return numeric_limits<double>::max();
             for (int op_id : achievers) {
