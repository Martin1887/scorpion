--- conflicted
+++ resolved
@@ -170,7 +170,6 @@
 
     cout << "Simplifying " << unary_operators.size() << " unary operators..." << flush;
 
-<<<<<<< HEAD
     /*
       First, we create a map that maps the preconditions and effect
       ("key") of each operator to its cost and index ("value").
@@ -188,11 +187,7 @@
     */
     using Key = pair<vector<PropID>, PropID>;
     using Value = pair<int, OpID>;
-    using Map = unordered_map<Key, Value>;
-=======
-    using Key = pair<vector<Proposition *>, Proposition *>;
-    using Map = utils::HashMap<Key, int>;
->>>>>>> 8c9365d7
+    using Map = utils::HashMap<Key, Value>;
     Map unary_operator_index;
     unary_operator_index.reserve(unary_operators.size());
 
