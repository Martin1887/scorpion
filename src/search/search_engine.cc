--- conflicted
+++ resolved
@@ -45,12 +45,7 @@
       solution_found(false),
       task(tasks::g_root_task),
       task_proxy(*task),
-<<<<<<< HEAD
       state_registry(task_proxy),
-=======
-      state_registry(*task),
-      successor_generator(get_successor_generator(task_proxy)),
->>>>>>> a03493b1
       search_space(state_registry,
                    static_cast<OperatorCost>(opts.get_enum("cost_type"))),
       cost_type(static_cast<OperatorCost>(opts.get_enum("cost_type"))),
