--- conflicted
+++ resolved
@@ -56,20 +56,14 @@
         for (auto &lm : nodes) {
             const LandmarkNode &node = *lm;
             const FactPair &lm_fact = node.facts[0];
-<<<<<<< HEAD
             if (!node.conjunctive && !node.disjunctive && !lm_graph->contains_landmark(lm_fact)) {
                 LandmarkNode &new_node = lm_graph->add_simple_landmark(lm_fact);
                 new_node.is_true_in_goal = node.is_true_in_goal;
-=======
-            if (!node.conjunctive && !node.disjunctive && !lm_graph->landmark_exists(lm_fact)) {
-                LandmarkNode &new_node = lm_graph->landmark_add_simple(lm_fact);
-                new_node.in_goal = node.in_goal;
                 new_node.possible_achievers.insert(
                     node.possible_achievers.begin(), node.possible_achievers.end());
                 new_node.first_achievers.insert(
                     node.first_achievers.begin(), node.first_achievers.end());
                 new_node.is_derived = node.is_derived;
->>>>>>> 5da85752
             }
         }
     }
@@ -97,18 +91,13 @@
                     lm_facts.insert(lm_fact);
                 }
                 if (!exists) {
-<<<<<<< HEAD
                     LandmarkNode &new_node = lm_graph->add_disjunctive_landmark(lm_facts);
                     new_node.is_true_in_goal = node.is_true_in_goal;
-=======
-                    LandmarkNode &new_node = lm_graph->landmark_add_disjunctive(lm_facts);
-                    new_node.in_goal = node.in_goal;
                     new_node.possible_achievers.insert(
                         node.possible_achievers.begin(), node.possible_achievers.end());
                     new_node.first_achievers.insert(
                         node.first_achievers.begin(), node.first_achievers.end());
                     new_node.is_derived = node.is_derived;
->>>>>>> 5da85752
                 }
             } else if (node.conjunctive) {
                 cerr << "Don't know how to handle conjunctive landmarks yet" << endl;
