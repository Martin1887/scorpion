--- conflicted
+++ resolved
@@ -116,17 +116,13 @@
 
     vector<int> costs = get_operator_costs(task_proxy);
     if (dynamic) {
-<<<<<<< HEAD
-        cp_heuristics =
-=======
         CostPartitioningCollectionGenerator cps_generator(
             opts.get<shared_ptr<CostPartitioningGenerator>>("orders"),
             opts.get<int>("max_orders"),
             opts.get<double>("max_time"),
             opts.get<bool>("diversify"),
             utils::parse_rng_from_options(opts));
-        h_values_by_order =
->>>>>>> 1bf96fe4
+        cp_heuristics =
             cps_generator.get_cost_partitionings(
                 task_proxy, abstractions, costs,
                 [dynamic, verbose](const Abstractions &abstractions, const vector<int> &order, const vector<int> &costs) {
