--- conflicted
+++ resolved
@@ -84,13 +84,8 @@
 
     ~EvaluationContext() = default;
 
-<<<<<<< HEAD
-    const EvaluationResult &get_result(Evaluator *evaluator);
-    const HeuristicCache &get_cache() const;
-=======
     const EvaluationResult &get_result(Evaluator *eval);
     const EvaluatorCache &get_cache() const;
->>>>>>> 760081b5
     const GlobalState &get_state() const;
     int get_g_value() const;
     bool is_preferred() const;
