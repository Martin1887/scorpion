--- conflicted
+++ resolved
@@ -79,26 +79,18 @@
             utils::exit_with(ExitCode::SEARCH_UNSUPPORTED);
         }
         vector<int> operator_costs = task_properties::get_operator_costs(task_proxy);
-        CostPartitioningAlgorithm cp_type = static_cast<CostPartitioningAlgorithm>(
-            opts.get_enum("cost_partitioning"));
+        CostPartitioningAlgorithm cp_type = opts.get<CostPartitioningAlgorithm>("cost_partitioning");
         if (cp_type == CostPartitioningAlgorithm::OPTIMAL) {
             lm_cost_assignment = utils::make_unique_ptr<LandmarkEfficientOptimalSharedCostAssignment>(
-                operator_costs,
-                *lgraph,
-<<<<<<< HEAD
-                static_cast<lp::LPSolverType>(opts.get_enum("lpsolver")));
+                operator_costs, *lgraph, opts.get<lp::LPSolverType>("lpsolver"));
         } else if (cp_type == CostPartitioningAlgorithm::SUBOPTIMAL) {
-=======
-                opts.get<lp::LPSolverType>("lpsolver"));
-        } else {
->>>>>>> 8ee4f0d5
             lm_cost_assignment = utils::make_unique_ptr<LandmarkUniformSharedCostAssignment>(
                 operator_costs,
                 *lgraph,
                 opts.get<bool>("alm"),
                 opts.get<bool>("reuse_costs"),
                 opts.get<bool>("greedy"),
-                static_cast<cost_saturation::ScoringFunction>(opts.get_enum("scoring_function")),
+                opts.get<cost_saturation::ScoringFunction>("scoring_function"),
                 utils::parse_rng_from_options(opts));
         } else if (cp_type == CostPartitioningAlgorithm::CANONICAL) {
             lm_cost_assignment = utils::make_unique_ptr<LandmarkCanonicalHeuristic>(
@@ -107,7 +99,7 @@
             lm_cost_assignment = utils::make_unique_ptr<LandmarkPhO>(
                 operator_costs,
                 *lgraph,
-                static_cast<lp::LPSolverType>(opts.get_enum("lpsolver")));
+                opts.get<lp::LPSolverType>("lpsolver"));
         } else {
             ABORT("unknown cost partitioning type");
         }
@@ -388,7 +380,7 @@
     cp_types_doc.push_back("Canonical heuristic for landmarks");
     cp_types.push_back("PHO");
     cp_types_doc.push_back("post-hoc optimization");
-    parser.add_enum_option(
+    parser.add_enum_option<CostPartitioningAlgorithm>(
         "cost_partitioning", cp_types, "cost partitioning method", "SUBOPTIMAL");
     parser.add_option<bool>("pref", "identify preferred operators "
                             "(see OptionCaveats#Using_preferred_operators_"
