#include "cost_saturation.h"

#include "abstract_state.h"
#include "abstraction.h"
#include "cartesian_heuristic_function.h"
#include "cegar.h"
#include "refinement_hierarchy.h"
#include "subtask_generators.h"
#include "transition_system.h"
#include "utils.h"

#include "../task_utils/task_properties.h"
#include "../tasks/modified_operator_costs_task.h"
#include "../utils/countdown_timer.h"
#include "../utils/logging.h"
#include "../utils/memory.h"

#include <algorithm>
#include <cassert>

using namespace std;

namespace cegar {
/*
  We reserve some memory to be able to recover from out-of-memory
  situations gracefully. When the memory runs out, we stop refining and
  start the next refinement or the search. Due to memory fragmentation
  the memory used for building the abstraction (states, transitions,
  etc.) often can't be reused for things that require big continuous
  blocks of memory. It is for this reason that we require such a large
  amount of memory padding.
*/
static const int memory_padding_in_mb = 75;

<<<<<<< HEAD
vector<int> compute_distances(
    const vector<Transitions> &transitions,
    const vector<int> &costs,
    const unordered_set<int> &start_ids) {
    vector<int> distances(transitions.size(), INF);
    priority_queues::AdaptiveQueue<int> open_queue;
    for (int goal_id : start_ids) {
        distances[goal_id] = 0;
        open_queue.push(0, goal_id);
    }
    while (!open_queue.empty()) {
        pair<int, int> top_pair = open_queue.pop();
        int old_g = top_pair.first;
        int state_id = top_pair.second;

        const int g = distances[state_id];
        assert(0 <= g && g < INF);
        assert(g <= old_g);
        if (g < old_g)
            continue;
        assert(utils::in_bounds(state_id, transitions));
        for (const Transition &transition : transitions[state_id]) {
            const int op_cost = costs[transition.op_id];
            assert(op_cost >= 0);
            int succ_g = (op_cost == INF) ? INF : g + op_cost;
            assert(succ_g >= 0);
            int succ_id = transition.target_id;
            if (succ_g < distances[succ_id]) {
                distances[succ_id] = succ_g;
                open_queue.push(succ_g, succ_id);
            }
        }
    }
    return distances;
}

=======
>>>>>>> 2cc2a66e
static vector<int> compute_saturated_costs(
    const TransitionSystem &transition_system,
    const vector<int> &g_values,
    const vector<int> &h_values,
    bool use_general_costs) {
    const int min_cost = use_general_costs ? -INF : 0;
    vector<int> saturated_costs(transition_system.get_num_operators(), min_cost);
    assert(g_values.size() == h_values.size());
    int num_states = h_values.size();
    for (int state_id = 0; state_id < num_states; ++state_id) {
        int g = g_values[state_id];
        int h = h_values[state_id];

        /*
          No need to maintain goal distances of unreachable (g == INF)
          and dead end states (h == INF).

          Note that the "succ_h == INF" test below is sufficient for
          ignoring dead end states. The "h == INF" test is a speed
          optimization.
        */
        if (g == INF || h == INF)
            continue;

        for (const Transition &transition:
             transition_system.get_outgoing_transitions()[state_id]) {
            int op_id = transition.op_id;
            int succ_id = transition.target_id;
            int succ_h = h_values[succ_id];

            if (succ_h == INF)
                continue;

            int needed = h - succ_h;
            saturated_costs[op_id] = max(saturated_costs[op_id], needed);
        }

        if (use_general_costs) {
            /* To prevent negative cost cycles, all operators inducing
               self-loops must have non-negative costs. */
            for (int op_id : transition_system.get_loops()[state_id]) {
                saturated_costs[op_id] = max(saturated_costs[op_id], 0);
            }
        }
    }
    return saturated_costs;
}


CostSaturation::CostSaturation(
    const vector<shared_ptr<SubtaskGenerator>> &subtask_generators,
    int max_states,
    int max_non_looping_transitions,
    double max_time,
    bool use_general_costs,
    PickSplit pick_split,
    utils::RandomNumberGenerator &rng,
    bool debug)
    : subtask_generators(subtask_generators),
      max_states(max_states),
      max_non_looping_transitions(max_non_looping_transitions),
      max_time(max_time),
      use_general_costs(use_general_costs),
      pick_split(pick_split),
      rng(rng),
      debug(debug),
      num_abstractions(0),
      num_states(0),
      num_non_looping_transitions(0) {
}

vector<CartesianHeuristicFunction> CostSaturation::generate_heuristic_functions(
    const shared_ptr<AbstractTask> &task) {
    // For simplicity this is a member object. Make sure it is in a valid state.
    assert(heuristic_functions.empty());

    utils::CountdownTimer timer(max_time);

    TaskProxy task_proxy(*task);

    task_properties::verify_no_axioms(task_proxy);
    task_properties::verify_no_conditional_effects(task_proxy);

    reset(task_proxy);

    State initial_state = TaskProxy(*task).get_initial_state();

    function<bool()> should_abort =
        [&] () {
            return num_states >= max_states ||
                   num_non_looping_transitions >= max_non_looping_transitions ||
                   timer.is_expired() ||
                   !utils::extra_memory_padding_is_reserved() ||
                   state_is_dead_end(initial_state);
        };

    utils::reserve_extra_memory_padding(memory_padding_in_mb);
    for (const shared_ptr<SubtaskGenerator> &subtask_generator : subtask_generators) {
        SharedTasks subtasks = subtask_generator->get_subtasks(task);
        build_abstractions(subtasks, timer, should_abort);
        if (should_abort())
            break;
    }
    if (utils::extra_memory_padding_is_reserved())
        utils::release_extra_memory_padding();
    print_statistics(timer.get_elapsed_time());

    vector<CartesianHeuristicFunction> functions;
    swap(heuristic_functions, functions);

    return functions;
}

void CostSaturation::reset(const TaskProxy &task_proxy) {
    remaining_costs = task_properties::get_operator_costs(task_proxy);
    num_abstractions = 0;
    num_states = 0;
}

void CostSaturation::reduce_remaining_costs(
    const vector<int> &saturated_costs) {
    assert(remaining_costs.size() == saturated_costs.size());
    for (size_t i = 0; i < remaining_costs.size(); ++i) {
        int &remaining = remaining_costs[i];
        const int &saturated = saturated_costs[i];
        assert(saturated <= remaining);
        /* Since we ignore transitions from states s with h(s)=INF, all
           saturated costs (h(s)-h(s')) are finite or -INF. */
        assert(saturated != INF);
        if (remaining == INF) {
            // INF - x = INF for finite values x.
        } else if (saturated == -INF) {
            remaining = INF;
        } else {
            remaining -= saturated;
        }
        assert(remaining >= 0);
    }
}

shared_ptr<AbstractTask> CostSaturation::get_remaining_costs_task(
    shared_ptr<AbstractTask> &parent) const {
    vector<int> costs = remaining_costs;
    return make_shared<extra_tasks::ModifiedOperatorCostsTask>(
        parent, move(costs));
}

bool CostSaturation::state_is_dead_end(const State &state) const {
    for (const CartesianHeuristicFunction &function : heuristic_functions) {
        if (function.get_value(state) == INF)
            return true;
    }
    return false;
}

void CostSaturation::build_abstractions(
    const vector<shared_ptr<AbstractTask>> &subtasks,
    const utils::CountdownTimer &timer,
    function<bool()> should_abort) {
    int rem_subtasks = subtasks.size();
    for (shared_ptr<AbstractTask> subtask : subtasks) {
        subtask = get_remaining_costs_task(subtask);

        assert(num_states < max_states);
        CEGAR cegar(
            subtask,
            max(1, (max_states - num_states) / rem_subtasks),
            max(1, (max_non_looping_transitions - num_non_looping_transitions) /
                rem_subtasks),
            timer.get_remaining_time() / rem_subtasks,
            pick_split,
            rng,
            debug);

        unique_ptr<Abstraction> abstraction = cegar.extract_abstraction();
        ++num_abstractions;
        num_states += abstraction->get_num_states();
        num_non_looping_transitions += abstraction->get_transition_system().get_num_non_loops();
        assert(num_states <= max_states);

        vector<int> costs = task_properties::get_operator_costs(TaskProxy(*subtask));
        vector<int> init_distances = compute_distances(
            abstraction->get_transition_system().get_outgoing_transitions(),
            costs,
            {abstraction->get_initial_state()->get_id()});
        vector<int> goal_distances = compute_distances(
            abstraction->get_transition_system().get_incoming_transitions(),
            costs,
            abstraction->get_goals());
        vector<int> saturated_costs = compute_saturated_costs(
            abstraction->get_transition_system(),
            init_distances,
            goal_distances,
            use_general_costs);

        heuristic_functions.emplace_back(
            abstraction->extract_refinement_hierarchy(),
            move(goal_distances));

        reduce_remaining_costs(saturated_costs);

        if (should_abort())
            break;

        --rem_subtasks;
    }
}

void CostSaturation::print_statistics(utils::Duration init_time) const {
    utils::g_log << "Done initializing additive Cartesian heuristic" << endl;
    cout << "Time for initializing additive Cartesian heuristic: "
         << init_time << endl;
    cout << "Cartesian abstractions built: " << num_abstractions << endl;
    cout << "Cartesian states: " << num_states << endl;
    cout << "Total number of non-looping transitions: "
         << num_non_looping_transitions << endl;
    cout << endl;
}
}<|MERGE_RESOLUTION|>--- conflicted
+++ resolved
@@ -32,45 +32,6 @@
 */
 static const int memory_padding_in_mb = 75;
 
-<<<<<<< HEAD
-vector<int> compute_distances(
-    const vector<Transitions> &transitions,
-    const vector<int> &costs,
-    const unordered_set<int> &start_ids) {
-    vector<int> distances(transitions.size(), INF);
-    priority_queues::AdaptiveQueue<int> open_queue;
-    for (int goal_id : start_ids) {
-        distances[goal_id] = 0;
-        open_queue.push(0, goal_id);
-    }
-    while (!open_queue.empty()) {
-        pair<int, int> top_pair = open_queue.pop();
-        int old_g = top_pair.first;
-        int state_id = top_pair.second;
-
-        const int g = distances[state_id];
-        assert(0 <= g && g < INF);
-        assert(g <= old_g);
-        if (g < old_g)
-            continue;
-        assert(utils::in_bounds(state_id, transitions));
-        for (const Transition &transition : transitions[state_id]) {
-            const int op_cost = costs[transition.op_id];
-            assert(op_cost >= 0);
-            int succ_g = (op_cost == INF) ? INF : g + op_cost;
-            assert(succ_g >= 0);
-            int succ_id = transition.target_id;
-            if (succ_g < distances[succ_id]) {
-                distances[succ_id] = succ_g;
-                open_queue.push(succ_g, succ_id);
-            }
-        }
-    }
-    return distances;
-}
-
-=======
->>>>>>> 2cc2a66e
 static vector<int> compute_saturated_costs(
     const TransitionSystem &transition_system,
     const vector<int> &g_values,
