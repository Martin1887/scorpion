--- conflicted
+++ resolved
@@ -71,25 +71,17 @@
            raz_variable_order_finder.h
 
 HEADERS += landmarks/exploration.h \
-           landmarks/h_m_landmark.h \
+           landmarks/h_m_landmarks.h \
            landmarks/lama_ff_synergy.h \
            landmarks/landmark_cost_assignment.h \
            landmarks/landmark_count_heuristic.h \
            landmarks/landmark_status_manager.h \
-<<<<<<< HEAD
-           landmarks/landmark_graph.h \
-           landmarks/landmark_graph_rpg_exhaust.h \
-           landmarks/landmark_graph_rpg_sasp.h \
-           landmarks/landmark_graph_rpg_search.h \
-           landmarks/landmark_graph_zhu_givan.h \
-=======
            landmarks/landmarks_graph_merged.h \
            landmarks/landmarks_graph.h \
            landmarks/landmarks_graph_rpg_exhaust.h \
            landmarks/landmarks_graph_rpg_sasp.h \
            landmarks/landmarks_graph_rpg_search.h \
            landmarks/landmarks_graph_zhu_givan.h \
->>>>>>> f8569985
            landmarks/util.h
 
 HEADERS += learning/AODE.h \
