#include "selective_max_heuristic.h"
#include "maximum_heuristic.h"
#include "naive_bayes_classifier.h"
#include "state_vars_feature_extractor.h"
#include "composite_feature_extractor.h"
#include "AODE.h"
#include "probe_state_space_sample.h"
#include "PDB_state_space_sample.h"

#include "../option_parser.h"
#include "../plugin.h"
#include "../rng.h"
#include "../successor_generator.h"

#include <cassert>
#include <limits>


SelectiveMaxHeuristic::SelectiveMaxHeuristic(const Options &opts)
    : Heuristic(opts),
      num_always_calc(0) {
    // default parameter
    min_training_set = 100;
    conf_threshold = 0.6;
    uniform_sampling = false;
    random_selection = false;
    alpha = 1.0;
    classifier_type = NB;
    state_space_sample_type = Probe;
    retime_heuristics = false;

    // statistics
    num_evals = 0;
    correct0_classifications = 0;
    incorrect0_classifications = 0;
    correct1_classifications = 0;
    incorrect1_classifications = 0;
    training_set_size = 0;
    num_learn_from_no_confidence = 0;
    // timing
    total_classification_time.reset();
    total_classification_time.stop();
    total_training_time.reset();
    total_training_time.stop();


    //test_mode = false;
    //perfect_mode = g_test_mode;

    test_mode = false;    //g_test_mode;
    perfect_mode = false;
    zero_threshold = false;
}

SelectiveMaxHeuristic::~SelectiveMaxHeuristic() {
    for (int i = 0; i < num_pairs; ++i) {
        delete classifiers[i];
    }
    delete hvalue;
    delete num_evaluated;
    delete num_winner;
    delete num_only_winner;
    delete classifiers;
    delete expensive;
    delete cheap;
    delete computed;
    delete total_computation_time;
    delete avg_time;
    delete heuristic_conf;
    delete dist;
    delete threshold;
}


void SelectiveMaxHeuristic::initialize() {
    // initialize statistics
    cout << "Initializing Selective Max" << endl;

    num_heuristics = heuristics.size();

    hvalue = new int[num_heuristics];
    computed = new bool[num_heuristics];

    num_evaluated = new int[num_heuristics];
    num_winner = new int[num_heuristics];
    num_only_winner = new int[num_heuristics];
    total_computation_time = new double[num_heuristics];
    heuristic_conf = new double[num_heuristics];
    avg_time = new double[num_heuristics];

    //cout << "Stage 1 Done" << endl;

    for (int i = 0; i < num_heuristics; ++i) {
        num_evaluated[i] = 0;
        num_winner[i] = 0;
        num_only_winner[i] = 0;
        total_computation_time[i] = 0;
        avg_time[i] = 0.0;
    }

    //cout << "Stage 2 Done" << endl;

    if (random_selection)
        return;


    // initialize classifiers
    num_classes = 2;
    num_pairs = (num_heuristics * (num_heuristics - 1)) / 2;
    classifiers = new Classifier *[num_pairs];
    expensive = new int[num_pairs];
    cheap = new int[num_pairs];
    threshold = new double[num_pairs];

    feature_extractor = feature_extractor_types.create();
    cout << "Number of features: " << feature_extractor->get_num_features() << endl;

    for (int i = 0; i < num_pairs; ++i) {
        switch (classifier_type) {
        case NB:
            classifiers[i] = new NBClassifier();
            break;
        case AODE:
            classifiers[i] = new AODEClassifier();
            break;
        default:
            ABORT("Unknown classifier type.");
        }
        classifiers[i]->set_feature_extractor(feature_extractor);
        classifiers[i]->buildClassifier(num_classes);
        threshold[i] = 0;
    }
    dist = new double[num_classes];

    // initialize active learning statistics
    //current_min_training_set = min_training_set;
    cout << "Done Initializing Selective Max" << endl;
    train();
}

void SelectiveMaxHeuristic::reset_statistics() {
    for (int i = 0; i < num_heuristics; ++i) {
        num_evaluated[i] = 0;
        num_winner[i] = 0;
        num_only_winner[i] = 0;
        total_computation_time[i] = 0;
    }
    num_evals = 0;
    correct0_classifications = 0;
    incorrect0_classifications = 0;
    correct1_classifications = 0;
    incorrect1_classifications = 0;

    num_learn_from_no_confidence = 0;
}

void SelectiveMaxHeuristic::train() {
    cout << "Beginning Training" << endl;
    total_training_time.reset();

    MaxHeuristic max(Heuristic::default_options());
    for (int i = 0; i < num_heuristics; ++i) {
        max.add_heuristic(heuristics[i]);
    }

    // initialize all heuristics
    int goal_depth_estimate = 0;
    // TODO for now we use the global state registry for all states (even temporary states like this): see issue386.
    max.evaluate(g_initial_state());
    int h0 = max.get_heuristic();
    goal_depth_estimate = 2 * h0;

    if (min_training_set == 0) {
        min_training_set = 10 * h0;
    }

    //cout << "Min Training Set Size: " << min_training_set << endl;


    cout << "Starting Training Example Collection" << endl;
    StateSpaceSample *sample;

    switch (state_space_sample_type) {
    case Probe:
        sample = new ProbeStateSpaceSample(goal_depth_estimate,
                                           2 * min_training_set / goal_depth_estimate,
                                           min_training_set);
        for (size_t i = 0; i < heuristics.size(); ++i)
            sample->add_heuristic(heuristics[i]);
        break;
    /*
    case ProbAStar:
            sample = new ProbAStarSample(&max, min_training_set);
            break;
    */
    case PDB:
        sample = new PDBStateSpaceSample(goal_depth_estimate,
                                         min_training_set,
                                         min_training_set);
        for (size_t i = 0; i < heuristics.size(); ++i)
            sample->add_heuristic(heuristics[i]);
        break;
    default:
        ABORT("Unknown state space sample type");
    }

    sample->collect();

    sample_t &training_set = sample->get_samp();
    training_set_size = training_set.size();
    branching_factor = sample->get_branching_factor();

    cout << "Training Example Collection Finished" << endl;
    cout << "Branching Factor: " << branching_factor << endl;
    cout << "Training Set Size: " << training_set_size << endl;

    // Get Heuristic Evaluation Times and Values

    //cout << "Collecting Timing Data" << endl;
    ExactTimer retimer;
    for (int i = 0; i < num_heuristics; ++i) {
        total_computation_time[i] = sample->get_computation_time(i) + 1;
        if (retime_heuristics) {
            total_computation_time[i] = 0;
            double before = retimer();
            sample_t::const_iterator it;
<<<<<<< HEAD
            for (it = training_set.begin(); it != training_set.end(); it++) {
                const GlobalState s = (*it).first;
=======
            for (it = training_set.begin(); it != training_set.end(); ++it) {
                const State s = (*it).first;
>>>>>>> e298f909
                heuristics[i]->evaluate(s);
            }
            double after = retimer();
            total_computation_time[i] = after - before + 1;
        }
        cout << "Time " << i << " - " << total_computation_time[i] << endl;
    }
    //cout << "Timing Data Collected" << endl;

    cout << "Beginning Training Classifier" << endl;
    // Calculate Thresholds
    int classifier_index = 0;
    cout << "Thresholds" << endl;
    for (int i = 0; i < num_heuristics; ++i) {
        for (int j = i + 1; j < num_heuristics; ++j) {
            cout << "Training pair: " << i << ", " << j << endl;
            if (total_computation_time[i] > total_computation_time[j]) {
                expensive[classifier_index] = i;
                cheap[classifier_index] = j;
            } else {
                expensive[classifier_index] = j;
                cheap[classifier_index] = i;
            }

            double thr = alpha *
                         log((double)total_computation_time[expensive[classifier_index]] /
                             (double)total_computation_time[cheap[classifier_index]]) /
                         log(branching_factor);

            if (zero_threshold) {
                thr = 0;
            }

            threshold[classifier_index] = thr;

            cout << expensive[classifier_index] /*heuristics[expensive[classifier_index]]->get_name()*/ <<
            " <=> " << expensive[classifier_index] /*heuristics[expensive[classifier_index]]->get_name()*/ << " - " <<
            cheap[classifier_index] /*heuristics[cheap[classifier_index]]->get_name()*/ << " > " << thr << endl;
            //training_set.reset_iterator();

            sample_t::const_iterator it;
            //while (training_set.has_more_states()) {
<<<<<<< HEAD
            for (it = training_set.begin(); it != training_set.end(); it++) {
                //const GlobalState s = training_set.get_next_state();
                const GlobalState s = (*it).first;
=======
            for (it = training_set.begin(); it != training_set.end(); ++it) {
                //const State s = training_set.get_next_state();
                const State s = (*it).first;
>>>>>>> e298f909
                int value_expensive = training_set[s][expensive[classifier_index]];
                int value_cheap = training_set[s][cheap[classifier_index]];

                int tag = 0;
                int diff = value_expensive - value_cheap;
                if (diff > threshold[classifier_index]) {
                    tag = 1;
                }
                classifiers[classifier_index]->addExample(&s, tag);
            }
            ++classifier_index;
        }
    }

    cout << "Finished Training Classifier" << endl;

    //training_set.resize(0);
    delete sample;

    total_training_time.stop();

    // reset statistics and heuristics after training
    reset_statistics();
    for (int i = 0; i < num_heuristics; ++i) {
        heuristics[i]->reset();
    }

    //cout << "Freed Memory" << endl;
}

int SelectiveMaxHeuristic::eval_heuristic(const GlobalState &state, int index, bool count) {
    if (count)
        ++num_evaluated[index];
    computed[index] = true;

    heuristics[index]->evaluate(state);

    if (heuristics[index]->is_dead_end()) {
        if (heuristics[index]->dead_ends_are_reliable()) {
            hvalue[index] = numeric_limits<int>::max();
            dead_end = true;
        }
    } else {
        hvalue[index] = heuristics[index]->get_heuristic();
    }
    return hvalue[index];
}

<<<<<<< HEAD
int SelectiveMaxHeuristic::compute_heuristic(const GlobalState &state) {
    num_evals++;
=======
int SelectiveMaxHeuristic::compute_heuristic(const State &state) {
    ++num_evals;
>>>>>>> e298f909
    dead_end = false;

    // initialize vector
    for (int i = 0; i < num_heuristics; ++i) {
        hvalue[i] = 0;
        computed[i] = false;
    }

    // compute the heuristics that are always computed
    for (int i = 0; i < num_always_calc; ++i) {
        eval_heuristic(state, i, true);
    }

    if (random_selection) {
        int h = num_always_calc + g_rng(num_heuristics - num_always_calc);
        eval_heuristic(state, h, true);
        return calc_max();
    }

    if (perfect_mode) {
        for (int i = num_always_calc; i < num_heuristics; ++i) {
            eval_heuristic(state, i, false);
        }

        for (int i = 0; i < num_pairs; ++i) {
            int c = cheap[i];
            int e = expensive[i];
            double thr = threshold[i];

            if ((hvalue[e] - hvalue[c]) > thr) {
                ++num_evaluated[e];
                return hvalue[e];
            } else {
                ++num_evaluated[c];
                return hvalue[c];
            }
        }
    }

    classify(state);

    /*
    // choose whether to learn or follow the classifiers advice
    current_min_training_set = max(min_training_set, (int) (num_evals * min_training_ratio));
    if (num_evals < current_min_training_set) {
            learn(state);
    }
    else {
            classify(state);
    }
    */

    int ret = calc_max();

    if (test_mode) {
        // evaluate all heuristics
        for (size_t i = 0; i < heuristics.size(); ++i) {
            if (!computed[i]) {
                eval_heuristic(state, i, false);
            }
        }
        for (int classifier_index = 0; classifier_index < num_pairs; ++classifier_index) {
            int diff = hvalue[expensive[classifier_index]] - hvalue[cheap[classifier_index]];
            classifiers[classifier_index]->distributionForInstance(&state, dist);
            //cout << hvalue[i] << " " << hvalue[j] << " " << diff << " " << dist[1] << endl;
            if (dist[1] > 0.5) {
                if (diff > threshold[classifier_index]) {
                    ++correct1_classifications;
                } else {
                    ++incorrect1_classifications;
                }
            } else {
                if (diff > threshold[classifier_index]) {
                    ++incorrect0_classifications;
                } else {
                    ++correct0_classifications;
                }
            }
        }
    }

    return ret;
}


void SelectiveMaxHeuristic::learn(const GlobalState &state) {
    total_training_time.resume();
    //calculate all (remaining) heuristics
    for (int i = num_always_calc; i < heuristics.size(); ++i) {
        eval_heuristic(state, i, true);
    }

    //go over all pairs of heuristics to learn the difference
    int classifier_index = 0;
    for (int i = 0; i < num_heuristics; ++i) {
        for (int j = i + 1; j < num_heuristics; ++j) {
            // compute the difference (cap at +/- max_diff)
            int diff = hvalue[expensive[classifier_index]] - hvalue[cheap[classifier_index]];
            int tag = 0;
            if (diff > threshold[classifier_index]) {
                tag = 1;
            }

            ++training_set_size;
            classifiers[classifier_index]->addExample(&state, tag);
            ++classifier_index;
        }
    }
    total_training_time.stop();
}

void SelectiveMaxHeuristic::classify(const GlobalState &state) {
    total_classification_time.resume();
    double max_confidence = 0.0;
    int best_heuristics = -1;

    for (int i = 0; i < num_heuristics; ++i) {
        heuristic_conf[i] = 0.0;
    }

    for (int classifier_index = 0; classifier_index < num_pairs; ++classifier_index) {
        classifiers[classifier_index]->distributionForInstance(&state, dist);
        // get confidence for h_i better than h_j and for h_j better than h_i
        double confidence_expensive = dist[1];
        double confidence_cheap = dist[0];

        heuristic_conf[expensive[classifier_index]] += confidence_expensive;
        heuristic_conf[cheap[classifier_index]] += confidence_cheap;
    }


    for (int i = 0; i < num_heuristics; ++i) {
        //cout << i << " " << heuristic_conf[i]  << endl;
        if (heuristic_conf[i] > max_confidence) {
            max_confidence = heuristic_conf[i];
            best_heuristics = i;
        }
    }

    total_classification_time.stop();

    if (max_confidence > (conf_threshold * (num_heuristics - 1))) {
        // if there is a decision over the confidence threshold, use it
        eval_heuristic(state, best_heuristics, true);
    } else {
        // otherwise, learn from this state
        ++num_learn_from_no_confidence;
        //cout << "no confidence: " << max_confidence << endl;
        learn(state);
    }
}


int SelectiveMaxHeuristic::calc_max() {
    int max = 0;
    // return max estimate
    if (dead_end) {
        max = DEAD_END;
    } else {
        // calculate the max
        int winner_id = -1;
        int winner_count = 0;
        for (int i = 0; i < num_heuristics; ++i) {
            //cout << hvalue[i] << " ";
            if (hvalue[i] > max) {
                max = hvalue[i];
                winner_id = i;
                winner_count = 1;
            } else if (hvalue[i] == max) {
                ++winner_count;
            }
        }
        //cout << endl;

        //update statistics
        if (winner_count == 1) {
            ++num_winner[winner_id];
            ++num_only_winner[winner_id];
        } else {
            for (int i = 0; i < num_heuristics; ++i) {
                if (hvalue[i] == max) {
                    ++num_winner[i];
                }
            }
        }
    }

    return max;
}

bool SelectiveMaxHeuristic::reach_state(const GlobalState &parent_state, const GlobalOperator &op,
                                        const GlobalState &state) {
    int ret = false;
    int val;
    for (int i = 0; i < num_heuristics; ++i) {
        val = heuristics[i]->reach_state(parent_state, op, state);
        ret = ret || val;
    }
    return ret;
}

void SelectiveMaxHeuristic::print_statistics() const {
    cout << "Selective Max Statistics" << endl;
    cout << "Num evals: " << num_evals << endl;
    cout << "Training set size: " << training_set_size << endl;
    cout << "Total Training Time: " << total_training_time << endl;
    cout << "Total Classification Time: " << total_classification_time << endl;
    if (test_mode) {
        cout << "Correct 0 Classifications: " << correct0_classifications << endl;
        cout << "Incorrect 0 Classifications: " << incorrect0_classifications << endl;
        cout << "Correct 1 Classifications: " << correct1_classifications << endl;
        cout << "Incorrect 1 Classifications: " << incorrect1_classifications << endl;

        double acc =
            (double)(correct0_classifications + correct1_classifications) /
            (double)(correct0_classifications + correct1_classifications + incorrect0_classifications + incorrect1_classifications);
        cout << "Total accuracy: " << acc * 100 << "%" << endl;
    }

    cout << "Learn From Low Confidence: " << num_learn_from_no_confidence << endl;

    double eval_time = 0;
    cout << "heuristic,  evaluated, winner,   only winner, total time, average time" << endl;
    for (size_t i = 0; i < heuristics.size(); ++i) {
        cout << i /*heuristics[i]->get_name()*/ << " , " <<
        num_evaluated[i] << " , " <<
        num_winner[i] << " , " <<
        num_only_winner[i] << " , " <<
        total_computation_time[i] << " , " <<
        ((double)total_computation_time[i] / (double)num_evaluated[i]) << endl;
        eval_time = eval_time + (num_evaluated[i] * avg_time[i]);
    }

    cout << "Total evaluation time: " << eval_time << endl;
}

static Heuristic *_parse(OptionParser &parser) {
    parser.document_synopsis("Selective-max heuristic", "");
    parser.document_language_support(
        "action costs",
        "if supported by all component heuristics");
    parser.document_language_support(
        "conditional effects",
        "if supported by all component heuristics");
    parser.document_language_support(
        "axioms",
        "if supported by all component heuristics");
    parser.document_property(
        "admissible",
        "if all component heuristics are admissible");
    parser.document_property("consistent", "no");
    parser.document_property(
        "safe",
        "if all component heuristics are safe");
    parser.document_property("preferred operators", "no (not yet)");

    parser.add_list_option<Heuristic *>("heuristics", "heuristics");
    parser.add_option<double>("alpha", "alpha", "1.0");
    vector<string> classifier_types;
    classifier_types.push_back("NB");
    classifier_types.push_back("AODE");
    parser.add_enum_option(
        "classifier", classifier_types, "classifier type", "NB");
    parser.add_option<double>("conf_threshold", "confidence threshold", "0.6");
    parser.add_option<int>("training_set", "minimum size of training set", "100");
    parser.add_option<int>(
        "eval_always",
        "number of heuristics that should always be evaluated", "0");
    parser.add_option<bool>("random_sel", "random selection", "false");
    parser.add_option<bool>("retime", "retime heuristics", "false");
    vector<string> sample_types;
    vector<string> sample_types_doc;
    sample_types.push_back("Probe");
    sample_types_doc.push_back("stochastic hill-climbing probes of Karpas & Domshlak, IJCAI 2009");
    sample_types.push_back("ProbAStar");
    sample_types_doc.push_back("probabilistic A* sampling");
    sample_types.push_back("PDB");
    sample_types_doc.push_back("sampling method of Haslum et al., AAAI 2007");
    parser.add_enum_option(
        "sample", sample_types, "state space sample type", "Probe", sample_types_doc);
    parser.add_option<bool>("uniform", "uniform sampling", "false");
    parser.add_option<bool>("zero_threshold",
                            "set threshold constant 0", "false");
    Heuristic::add_options_to_parser(parser);
    Options opts = parser.parse();

    opts.verify_list_non_empty<Heuristic *>("heuristics");


    SelectiveMaxHeuristic *heur = 0;
    if (!parser.dry_run()) {
        vector<Heuristic *> heuristics_ =
            opts.get_list<Heuristic *>("heuristics");
        heur = new SelectiveMaxHeuristic(opts);
        for (size_t i = 0; i < heuristics_.size(); ++i) {
            heur->add_heuristic(heuristics_[i]);
        }
        heur->set_alpha(opts.get<double>("alpha"));
        heur->set_classifier((classifier_t)opts.get_enum("classifier"));
        heur->set_confidence(opts.get<double>("conf_threshold"));
        heur->set_num_always_calc(opts.get<int>("eval_always"));
        heur->set_training_set_size(opts.get<int>("training_set"));
        heur->set_random_selection(opts.get<bool>("random_sel"));
        heur->set_retime_heuristics(opts.get<bool>("retime"));
        heur->set_state_space_sample(
            (state_space_sample_t)opts.get_enum("sample"));
        heur->set_uniform_sampling(opts.get<bool>("uniform"));
        heur->set_zero_threshold(opts.get<bool>("zero_threshold"));
    }
    return heur;
}

static Plugin<Heuristic> _plugin("selmax", _parse);<|MERGE_RESOLUTION|>--- conflicted
+++ resolved
@@ -224,13 +224,8 @@
             total_computation_time[i] = 0;
             double before = retimer();
             sample_t::const_iterator it;
-<<<<<<< HEAD
-            for (it = training_set.begin(); it != training_set.end(); it++) {
+            for (it = training_set.begin(); it != training_set.end(); ++it) {
                 const GlobalState s = (*it).first;
-=======
-            for (it = training_set.begin(); it != training_set.end(); ++it) {
-                const State s = (*it).first;
->>>>>>> e298f909
                 heuristics[i]->evaluate(s);
             }
             double after = retimer();
@@ -273,15 +268,9 @@
 
             sample_t::const_iterator it;
             //while (training_set.has_more_states()) {
-<<<<<<< HEAD
-            for (it = training_set.begin(); it != training_set.end(); it++) {
+            for (it = training_set.begin(); it != training_set.end(); ++it) {
                 //const GlobalState s = training_set.get_next_state();
                 const GlobalState s = (*it).first;
-=======
-            for (it = training_set.begin(); it != training_set.end(); ++it) {
-                //const State s = training_set.get_next_state();
-                const State s = (*it).first;
->>>>>>> e298f909
                 int value_expensive = training_set[s][expensive[classifier_index]];
                 int value_cheap = training_set[s][cheap[classifier_index]];
 
@@ -330,13 +319,8 @@
     return hvalue[index];
 }
 
-<<<<<<< HEAD
 int SelectiveMaxHeuristic::compute_heuristic(const GlobalState &state) {
-    num_evals++;
-=======
-int SelectiveMaxHeuristic::compute_heuristic(const State &state) {
     ++num_evals;
->>>>>>> e298f909
     dead_end = false;
 
     // initialize vector
