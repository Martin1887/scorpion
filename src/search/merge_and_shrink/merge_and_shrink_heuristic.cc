#include "merge_and_shrink_heuristic.h"

#include "distances.h"
#include "factored_transition_system.h"
#include "merge_and_shrink_algorithm.h"
#include "merge_and_shrink_representation.h"
#include "transition_system.h"
#include "types.h"

#include "../plugins/plugin.h"
#include "../task_utils/task_properties.h"
#include "../utils/markup.h"
#include "../utils/system.h"

#include <cassert>
#include <iostream>
#include <utility>

using namespace std;
using utils::ExitCode;

namespace merge_and_shrink {
MergeAndShrinkHeuristic::MergeAndShrinkHeuristic(const plugins::Options &opts)
    : Heuristic(opts) {
    log << "Initializing merge-and-shrink heuristic..." << endl;
    MergeAndShrinkAlgorithm algorithm(opts);
    FactoredTransitionSystem fts = algorithm.build_factored_transition_system(task_proxy);
    extract_factors(fts);
    log << "Done initializing merge-and-shrink heuristic." << endl << endl;
}

MergeAndShrinkHeuristic::MergeAndShrinkHeuristic(const options::Options &opts,
                                                 const std::shared_ptr < AbstractTask > task)
    : Heuristic(opts, task) {
    log << "Initializing merge-and-shrink heuristic..." << endl;
    MergeAndShrinkAlgorithm algorithm(opts);
    FactoredTransitionSystem fts = algorithm.build_factored_transition_system(task_proxy);
    extract_factors(fts);
    log << "Done initializing merge-and-shrink heuristic." << endl << endl;
}

void MergeAndShrinkHeuristic::extract_factor(
    FactoredTransitionSystem &fts, int index) {
    /*
      Extract the factor at the given index from the given factored transition
      system, compute goal distances if necessary and store the M&S
      representation, which serves as the heuristic.
    */
    auto final_entry = fts.extract_factor(index);
    unique_ptr < MergeAndShrinkRepresentation > mas_representation = move(final_entry.first);
    unique_ptr < Distances > distances = move(final_entry.second);
    if (!distances->are_goal_distances_computed()) {
        const bool compute_init = false;
        const bool compute_goal = true;
        distances->compute_distances(compute_init, compute_goal, log);
    }
    assert(distances->are_goal_distances_computed());
    mas_representation->set_distances(*distances);
    mas_representations.push_back(move(mas_representation));
}

bool MergeAndShrinkHeuristic::extract_unsolvable_factor(FactoredTransitionSystem &fts) {
    /* Check if there is an unsolvable factor. If so, extract and store it and
       return true. Otherwise, return false. */
    for (int index : fts) {
        if (!fts.is_factor_solvable(index)) {
            mas_representations.reserve(1);
            extract_factor(fts, index);
            if (log.is_at_least_normal()) {
                log << fts.get_transition_system(index).tag()
                    << "use this unsolvable factor as heuristic."
                    << endl;
            }
            return true;
        }
    }
    return false;
}

void MergeAndShrinkHeuristic::extract_nontrivial_factors(FactoredTransitionSystem &fts) {
    // Iterate over remaining factors and extract and store the nontrivial ones.
    for (int index : fts) {
        if (fts.is_factor_trivial(index)) {
            if (log.is_at_least_verbose()) {
                log << fts.get_transition_system(index).tag()
                    << "is trivial." << endl;
            }
        } else {
            extract_factor(fts, index);
        }
    }
}

void MergeAndShrinkHeuristic::extract_factors(FactoredTransitionSystem &fts) {
    /*
      TODO: This method has quite a bit of fiddling with aspects of
      transition systems and the merge-and-shrink representation (checking
      whether distances have been computed; computing them) that we would
      like to have at a lower level. See also the TODO in
      factored_transition_system.h on improving the interface of that class
      (and also related classes like TransitionSystem etc).
    */
    assert(mas_representations.empty());

    int num_active_factors = fts.get_num_active_entries();
    if (log.is_at_least_normal()) {
        log << "Number of remaining factors: " << num_active_factors << endl;
    }

    bool unsolvalbe = extract_unsolvable_factor(fts);
    if (!unsolvalbe) {
        extract_nontrivial_factors(fts);
    }

    int num_factors_kept = mas_representations.size();
    if (log.is_at_least_normal()) {
        log << "Number of factors kept: " << num_factors_kept << endl;
    }
}

int MergeAndShrinkHeuristic::compute_heuristic(const State &ancestor_state) {
    State state = convert_ancestor_state(ancestor_state);
    int heuristic = 0;
    for (const unique_ptr < MergeAndShrinkRepresentation > &mas_representation : mas_representations) {
        int cost = mas_representation->get_value(state);
        if (cost == PRUNED_STATE || cost == INF) {
            // If state is unreachable or irrelevant, we encountered a dead end.
            return DEAD_END;
        }
        heuristic = max(heuristic, cost);
    }
    return heuristic;
}

<<<<<<< HEAD
static shared_ptr < Heuristic > _parse(options::OptionParser &parser) {
    parser.document_synopsis(
        "Merge-and-shrink heuristic",
        "This heuristic implements the algorithm described in the following "
        "paper:" + utils::format_conference_reference(
            {"Silvan Sievers", "Martin Wehrle", "Malte Helmert"},
            "Generalized Label Reduction for Merge-and-Shrink Heuristics",
            "https://ai.dmi.unibas.ch/papers/sievers-et-al-aaai2014.pdf",
            "Proceedings of the 28th AAAI Conference on Artificial"
            " Intelligence (AAAI 2014)",
            "2358-2366",
            "AAAI Press",
            "2014") + "\n" +
        "For a more exhaustive description of merge-and-shrink, see the journal "
        "paper" + utils::format_journal_reference(
            {"Silvan Sievers", "Malte Helmert"},
            "Merge-and-Shrink: A Compositional Theory of Transformations "
            "of Factored Transition Systems",
            "https://ai.dmi.unibas.ch/papers/sievers-helmert-jair2021.pdf",
            "Journal of Artificial Intelligence Research",
            "71",
            "781-883",
            "2021") + "\n" +
        "The following paper describes how to improve the DFP merge strategy "
        "with tie-breaking, and presents two new merge strategies (dyn-MIASM "
        "and SCC-DFP):" + utils::format_conference_reference(
            {"Silvan Sievers", "Martin Wehrle", "Malte Helmert"},
            "An Analysis of Merge Strategies for Merge-and-Shrink Heuristics",
            "https://ai.dmi.unibas.ch/papers/sievers-et-al-icaps2016.pdf",
            "Proceedings of the 26th International Conference on Automated "
            "Planning and Scheduling (ICAPS 2016)",
            "294-298",
            "AAAI Press",
            "2016") + "\n" +
        "Details of the algorithms and the implementation are described in the "
        "paper" + utils::format_conference_reference(
            {"Silvan Sievers"},
            "Merge-and-Shrink Heuristics for Classical Planning: Efficient "
            "Implementation and Partial Abstractions",
            "https://ai.dmi.unibas.ch/papers/sievers-socs2018.pdf",
            "Proceedings of the 11th Annual Symposium on Combinatorial Search "
            "(SoCS 2018)",
            "90-98",
            "AAAI Press",
            "2018")
        );
    parser.document_language_support("action costs", "supported");
    parser.document_language_support("conditional effects", "supported (but see note)");
    parser.document_language_support("axioms", "not supported");
    parser.document_property("admissible", "yes (but see note)");
    parser.document_property("consistent", "yes (but see note)");
    parser.document_property("safe", "yes");
    parser.document_property("preferred operators", "no");
    parser.document_note(
        "Note",
        "Conditional effects are supported directly. Note, however, that "
        "for tasks that are not factored (in the sense of the JACM 2014 "
        "merge-and-shrink paper), the atomic transition systems on which "
        "merge-and-shrink heuristics are based are nondeterministic, "
        "which can lead to poor heuristics even when only perfect shrinking "
        "is performed.");
    parser.document_note(
        "Note",
        "When pruning unreachable states, admissibility and consistency is "
        "only guaranteed for reachable states and transitions between "
        "reachable states. While this does not impact regular A* search which "
        "will never encounter any unreachable state, it impacts techniques "
        "like symmetry-based pruning: a reachable state which is mapped to an "
        "unreachable symmetric state (which hence is pruned) would falsely be "
        "considered a dead-end and also be pruned, thus violating optimality "
        "of the search.");
    parser.document_note(
        "Note",
        "When using a time limit on the main loop of the merge-and-shrink "
        "algorithm, the heuristic will compute the maximum over all heuristics "
        "induced by the remaining factors if terminating the merge-and-shrink "
        "algorithm early. Exception: if there is an unsolvable factor, it will "
        "be used as the exclusive heuristic since the problem is unsolvable.");
    parser.document_note(
        "Note",
        "A currently recommended good configuration uses bisimulation "
        "based shrinking, the merge strategy SCC-DFP, and the appropriate "
        "label reduction setting (max_states has been altered to be between "
        "10k and 200k in the literature):\n"
        "{{{\nmerge_and_shrink(shrink_strategy=shrink_bisimulation(greedy=false),"
        "merge_strategy=merge_sccs(order_of_sccs=topological,merge_selector="
        "score_based_filtering(scoring_functions=[goal_relevance,dfp,"
        "total_order])),label_reduction=exact(before_shrinking=true,"
        "before_merging=false),max_states=50k,threshold_before_merge=1)\n}}}\n");

    Heuristic::add_options_to_parser(parser);
    add_merge_and_shrink_algorithm_options_to_parser(parser);
    options::Options opts = parser.parse();
    if (parser.help_mode()) {
        return nullptr;
    }

    handle_shrink_limit_options_defaults(opts);

    if (parser.dry_run()) {
        return nullptr;
    } else {
        return make_shared < MergeAndShrinkHeuristic > (opts);
=======
class MergeAndShrinkHeuristicFeature : public plugins::TypedFeature<Evaluator, MergeAndShrinkHeuristic> {
public:
    MergeAndShrinkHeuristicFeature() : TypedFeature("merge_and_shrink") {
        document_title("Merge-and-shrink heuristic");
        document_synopsis(
            "This heuristic implements the algorithm described in the following "
            "paper:" + utils::format_conference_reference(
                {"Silvan Sievers", "Martin Wehrle", "Malte Helmert"},
                "Generalized Label Reduction for Merge-and-Shrink Heuristics",
                "https://ai.dmi.unibas.ch/papers/sievers-et-al-aaai2014.pdf",
                "Proceedings of the 28th AAAI Conference on Artificial"
                " Intelligence (AAAI 2014)",
                "2358-2366",
                "AAAI Press",
                "2014") + "\n" +
            "For a more exhaustive description of merge-and-shrink, see the journal "
            "paper" + utils::format_journal_reference(
                {"Silvan Sievers", "Malte Helmert"},
                "Merge-and-Shrink: A Compositional Theory of Transformations "
                "of Factored Transition Systems",
                "https://ai.dmi.unibas.ch/papers/sievers-helmert-jair2021.pdf",
                "Journal of Artificial Intelligence Research",
                "71",
                "781-883",
                "2021") + "\n" +
            "The following paper describes how to improve the DFP merge strategy "
            "with tie-breaking, and presents two new merge strategies (dyn-MIASM "
            "and SCC-DFP):" + utils::format_conference_reference(
                {"Silvan Sievers", "Martin Wehrle", "Malte Helmert"},
                "An Analysis of Merge Strategies for Merge-and-Shrink Heuristics",
                "https://ai.dmi.unibas.ch/papers/sievers-et-al-icaps2016.pdf",
                "Proceedings of the 26th International Conference on Automated "
                "Planning and Scheduling (ICAPS 2016)",
                "294-298",
                "AAAI Press",
                "2016") + "\n" +
            "Details of the algorithms and the implementation are described in the "
            "paper" + utils::format_conference_reference(
                {"Silvan Sievers"},
                "Merge-and-Shrink Heuristics for Classical Planning: Efficient "
                "Implementation and Partial Abstractions",
                "https://ai.dmi.unibas.ch/papers/sievers-socs2018.pdf",
                "Proceedings of the 11th Annual Symposium on Combinatorial Search "
                "(SoCS 2018)",
                "90-98",
                "AAAI Press",
                "2018")
            );

        Heuristic::add_options_to_feature(*this);
        add_merge_and_shrink_algorithm_options_to_feature(*this);

        document_note(
            "Note",
            "Conditional effects are supported directly. Note, however, that "
            "for tasks that are not factored (in the sense of the JACM 2014 "
            "merge-and-shrink paper), the atomic transition systems on which "
            "merge-and-shrink heuristics are based are nondeterministic, "
            "which can lead to poor heuristics even when only perfect shrinking "
            "is performed.");
        document_note(
            "Note",
            "When pruning unreachable states, admissibility and consistency is "
            "only guaranteed for reachable states and transitions between "
            "reachable states. While this does not impact regular A* search which "
            "will never encounter any unreachable state, it impacts techniques "
            "like symmetry-based pruning: a reachable state which is mapped to an "
            "unreachable symmetric state (which hence is pruned) would falsely be "
            "considered a dead-end and also be pruned, thus violating optimality "
            "of the search.");
        document_note(
            "Note",
            "When using a time limit on the main loop of the merge-and-shrink "
            "algorithm, the heuristic will compute the maximum over all heuristics "
            "induced by the remaining factors if terminating the merge-and-shrink "
            "algorithm early. Exception: if there is an unsolvable factor, it will "
            "be used as the exclusive heuristic since the problem is unsolvable.");
        document_note(
            "Note",
            "A currently recommended good configuration uses bisimulation "
            "based shrinking, the merge strategy SCC-DFP, and the appropriate "
            "label reduction setting (max_states has been altered to be between "
            "10k and 200k in the literature). As merge-and-shrink heuristics "
            "can be expensive to compute, we also recommend limiting time by "
            "setting {{{main_loop_max_time}}} to a finite value. A sensible "
            "value would be half of the time allocated for the planner.\n"
            "{{{\nmerge_and_shrink(shrink_strategy=shrink_bisimulation(greedy=false),"
            "merge_strategy=merge_sccs(order_of_sccs=topological,merge_selector="
            "score_based_filtering(scoring_functions=[goal_relevance(),dfp(),"
            "total_order()])),label_reduction=exact(before_shrinking=true,"
            "before_merging=false),max_states=50k,threshold_before_merge=1)\n}}}\n");

        document_language_support("action costs", "supported");
        document_language_support("conditional effects", "supported (but see note)");
        document_language_support("axioms", "not supported");

        document_property("admissible", "yes (but see note)");
        document_property("consistent", "yes (but see note)");
        document_property("safe", "yes");
        document_property("preferred operators", "no");
    }

    virtual shared_ptr<MergeAndShrinkHeuristic> create_component(const plugins::Options &options, const utils::Context &context) const override {
        plugins::Options options_copy(options);
        handle_shrink_limit_options_defaults(options_copy, context);
        return make_shared<MergeAndShrinkHeuristic>(options_copy);
>>>>>>> 8cb0462f
    }
};

<<<<<<< HEAD
static options::Plugin < Evaluator > _plugin("merge_and_shrink", _parse);
=======
static plugins::FeaturePlugin<MergeAndShrinkHeuristicFeature> _plugin;
>>>>>>> 8cb0462f
}<|MERGE_RESOLUTION|>--- conflicted
+++ resolved
@@ -8,16 +8,13 @@
 #include "types.h"
 
 #include "../plugins/plugin.h"
-#include "../task_utils/task_properties.h"
 #include "../utils/markup.h"
-#include "../utils/system.h"
 
 #include <cassert>
 #include <iostream>
 #include <utility>
 
 using namespace std;
-using utils::ExitCode;
 
 namespace merge_and_shrink {
 MergeAndShrinkHeuristic::MergeAndShrinkHeuristic(const plugins::Options &opts)
@@ -29,8 +26,8 @@
     log << "Done initializing merge-and-shrink heuristic." << endl << endl;
 }
 
-MergeAndShrinkHeuristic::MergeAndShrinkHeuristic(const options::Options &opts,
-                                                 const std::shared_ptr < AbstractTask > task)
+MergeAndShrinkHeuristic::MergeAndShrinkHeuristic(const plugins::Options &opts,
+                                                 const std::shared_ptr<AbstractTask> task)
     : Heuristic(opts, task) {
     log << "Initializing merge-and-shrink heuristic..." << endl;
     MergeAndShrinkAlgorithm algorithm(opts);
@@ -132,111 +129,6 @@
     return heuristic;
 }
 
-<<<<<<< HEAD
-static shared_ptr < Heuristic > _parse(options::OptionParser &parser) {
-    parser.document_synopsis(
-        "Merge-and-shrink heuristic",
-        "This heuristic implements the algorithm described in the following "
-        "paper:" + utils::format_conference_reference(
-            {"Silvan Sievers", "Martin Wehrle", "Malte Helmert"},
-            "Generalized Label Reduction for Merge-and-Shrink Heuristics",
-            "https://ai.dmi.unibas.ch/papers/sievers-et-al-aaai2014.pdf",
-            "Proceedings of the 28th AAAI Conference on Artificial"
-            " Intelligence (AAAI 2014)",
-            "2358-2366",
-            "AAAI Press",
-            "2014") + "\n" +
-        "For a more exhaustive description of merge-and-shrink, see the journal "
-        "paper" + utils::format_journal_reference(
-            {"Silvan Sievers", "Malte Helmert"},
-            "Merge-and-Shrink: A Compositional Theory of Transformations "
-            "of Factored Transition Systems",
-            "https://ai.dmi.unibas.ch/papers/sievers-helmert-jair2021.pdf",
-            "Journal of Artificial Intelligence Research",
-            "71",
-            "781-883",
-            "2021") + "\n" +
-        "The following paper describes how to improve the DFP merge strategy "
-        "with tie-breaking, and presents two new merge strategies (dyn-MIASM "
-        "and SCC-DFP):" + utils::format_conference_reference(
-            {"Silvan Sievers", "Martin Wehrle", "Malte Helmert"},
-            "An Analysis of Merge Strategies for Merge-and-Shrink Heuristics",
-            "https://ai.dmi.unibas.ch/papers/sievers-et-al-icaps2016.pdf",
-            "Proceedings of the 26th International Conference on Automated "
-            "Planning and Scheduling (ICAPS 2016)",
-            "294-298",
-            "AAAI Press",
-            "2016") + "\n" +
-        "Details of the algorithms and the implementation are described in the "
-        "paper" + utils::format_conference_reference(
-            {"Silvan Sievers"},
-            "Merge-and-Shrink Heuristics for Classical Planning: Efficient "
-            "Implementation and Partial Abstractions",
-            "https://ai.dmi.unibas.ch/papers/sievers-socs2018.pdf",
-            "Proceedings of the 11th Annual Symposium on Combinatorial Search "
-            "(SoCS 2018)",
-            "90-98",
-            "AAAI Press",
-            "2018")
-        );
-    parser.document_language_support("action costs", "supported");
-    parser.document_language_support("conditional effects", "supported (but see note)");
-    parser.document_language_support("axioms", "not supported");
-    parser.document_property("admissible", "yes (but see note)");
-    parser.document_property("consistent", "yes (but see note)");
-    parser.document_property("safe", "yes");
-    parser.document_property("preferred operators", "no");
-    parser.document_note(
-        "Note",
-        "Conditional effects are supported directly. Note, however, that "
-        "for tasks that are not factored (in the sense of the JACM 2014 "
-        "merge-and-shrink paper), the atomic transition systems on which "
-        "merge-and-shrink heuristics are based are nondeterministic, "
-        "which can lead to poor heuristics even when only perfect shrinking "
-        "is performed.");
-    parser.document_note(
-        "Note",
-        "When pruning unreachable states, admissibility and consistency is "
-        "only guaranteed for reachable states and transitions between "
-        "reachable states. While this does not impact regular A* search which "
-        "will never encounter any unreachable state, it impacts techniques "
-        "like symmetry-based pruning: a reachable state which is mapped to an "
-        "unreachable symmetric state (which hence is pruned) would falsely be "
-        "considered a dead-end and also be pruned, thus violating optimality "
-        "of the search.");
-    parser.document_note(
-        "Note",
-        "When using a time limit on the main loop of the merge-and-shrink "
-        "algorithm, the heuristic will compute the maximum over all heuristics "
-        "induced by the remaining factors if terminating the merge-and-shrink "
-        "algorithm early. Exception: if there is an unsolvable factor, it will "
-        "be used as the exclusive heuristic since the problem is unsolvable.");
-    parser.document_note(
-        "Note",
-        "A currently recommended good configuration uses bisimulation "
-        "based shrinking, the merge strategy SCC-DFP, and the appropriate "
-        "label reduction setting (max_states has been altered to be between "
-        "10k and 200k in the literature):\n"
-        "{{{\nmerge_and_shrink(shrink_strategy=shrink_bisimulation(greedy=false),"
-        "merge_strategy=merge_sccs(order_of_sccs=topological,merge_selector="
-        "score_based_filtering(scoring_functions=[goal_relevance,dfp,"
-        "total_order])),label_reduction=exact(before_shrinking=true,"
-        "before_merging=false),max_states=50k,threshold_before_merge=1)\n}}}\n");
-
-    Heuristic::add_options_to_parser(parser);
-    add_merge_and_shrink_algorithm_options_to_parser(parser);
-    options::Options opts = parser.parse();
-    if (parser.help_mode()) {
-        return nullptr;
-    }
-
-    handle_shrink_limit_options_defaults(opts);
-
-    if (parser.dry_run()) {
-        return nullptr;
-    } else {
-        return make_shared < MergeAndShrinkHeuristic > (opts);
-=======
 class MergeAndShrinkHeuristicFeature : public plugins::TypedFeature<Evaluator, MergeAndShrinkHeuristic> {
 public:
     MergeAndShrinkHeuristicFeature() : TypedFeature("merge_and_shrink") {
@@ -343,13 +235,8 @@
         plugins::Options options_copy(options);
         handle_shrink_limit_options_defaults(options_copy, context);
         return make_shared<MergeAndShrinkHeuristic>(options_copy);
->>>>>>> 8cb0462f
     }
 };
 
-<<<<<<< HEAD
-static options::Plugin < Evaluator > _plugin("merge_and_shrink", _parse);
-=======
 static plugins::FeaturePlugin<MergeAndShrinkHeuristicFeature> _plugin;
->>>>>>> 8cb0462f
 }