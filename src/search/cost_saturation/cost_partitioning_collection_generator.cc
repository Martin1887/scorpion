--- conflicted
+++ resolved
@@ -37,43 +37,7 @@
 CostPartitioningCollectionGenerator::~CostPartitioningCollectionGenerator() {
 }
 
-<<<<<<< HEAD
-static bool is_dead_end(
-    const vector<unique_ptr<Abstraction>> &abstractions,
-    const CostPartitioning &cp,
-    const State &state) {
-    vector<int> local_state_ids = get_local_state_ids(abstractions, state);
-    return compute_sum_h(local_state_ids, cp) == INF;
-}
-
-
-void CostPartitioningCollectionGenerator::initialize(
-    const TaskProxy &task_proxy,
-    const vector<unique_ptr<Abstraction>> &abstractions,
-    const vector<int> &costs,
-    CPFunction cp_function) {
-    State initial_state = task_proxy.get_initial_state();
-    scp_for_sampling = compute_cost_partitioning_for_static_order(
-        task_proxy, abstractions, costs, cp_function, initial_state);
-    vector<int> local_state_ids = get_local_state_ids(abstractions, initial_state);
-    init_h = compute_sum_h(local_state_ids, scp_for_sampling);
-    sampler = utils::make_unique_ptr<RandomWalkSampler>(task_proxy, init_h, rng);
-}
-
 vector<CostPartitionedHeuristic> CostPartitioningCollectionGenerator::get_cost_partitionings(
-=======
-static void filter_useless_abstractions(CostPartitioning &cp) {
-    for (vector<int> &h_values : cp) {
-        bool all_zero = all_of(h_values.begin(), h_values.end(), [](int i){return i == 0;});
-        if (all_zero) {
-            h_values = vector<int>();
-        }
-    }
-}
-
-
-CostPartitionings CostPartitioningCollectionGenerator::get_cost_partitionings(
->>>>>>> 1bf96fe4
     const TaskProxy &task_proxy,
     const Abstractions &abstractions,
     const vector<int> &costs,
@@ -103,34 +67,18 @@
         return {CostPartitionedHeuristic(move(scp_for_sampling), filter_zero_h_values)};
     }
 
-<<<<<<< HEAD
-    vector<CostPartitionedHeuristic> cp_heuristics;
-=======
     cp_generator->initialize(task_proxy, abstractions, costs);
 
-    CostPartitionings cost_partitionings;
->>>>>>> 1bf96fe4
+    vector<CostPartitionedHeuristic> cp_heuristics;
     utils::CountdownTimer timer(max_time);
     int evaluated_orders = 0;
     int peak_memory_without_cps = utils::get_peak_memory_in_kb();
     utils::Log() << "Start computing cost partitionings" << endl;
     while (static_cast<int>(cp_heuristics.size()) < max_orders &&
            !timer.is_expired() && cp_generator->has_next_cost_partitioning()) {
-<<<<<<< HEAD
-        State sample = sampler->sample_state();
-        // Skip dead-end samples if we have already found an order, since all
-        // orders recognize the same dead ends.
-        while (!cp_heuristics.empty() &&
-               is_dead_end(abstractions, scp_for_sampling, sample) &&
-               !timer.is_expired()) {
-            sample = sampler->sample_state();
-        }
-        if (timer.is_expired() && !cp_heuristics.empty()) {
-=======
         State sample = sampler.sample_state();
         assert(sample == initial_state || !is_dead_end(sample));
-        if (timer.is_expired() && !cost_partitionings.empty()) {
->>>>>>> 1bf96fe4
+        if (timer.is_expired() && !cp_heuristics.empty()) {
             break;
         }
         CostPartitioning cp = cp_generator->get_next_cost_partitioning(
