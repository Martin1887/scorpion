#include "globals.h"

#include "axioms.h"
<<<<<<< HEAD
#include "global_operator.h"
#include "global_state.h"
=======
>>>>>>> 5afc966d

#include "algorithms/int_packer.h"
#include "task_utils/successor_generator.h"
#include "task_utils/task_properties.h"
#include "tasks/root_task.h"
#include "utils/logging.h"

#include <iostream>
#include <limits>

using namespace std;
using utils::ExitCode;

<<<<<<< HEAD
static const int PRE_FILE_VERSION = 3;


// TODO: This needs a proper type and should be moved to a separate
//       mutexes.cc file or similar, accessed via something called
//       g_mutexes. (Right now, the interface is via global function
//       are_mutex, which is at least better than exposing the data
//       structure globally.)

static vector<vector<set<FactPair>>> g_inconsistent_facts;

bool test_goal(const GlobalState &state) {
    for (size_t i = 0; i < g_goal.size(); ++i) {
        if (state[g_goal[i].first] != g_goal[i].second) {
            return false;
        }
    }
    return true;
}

int calculate_plan_cost(const vector<OperatorID> &plan, const TaskProxy &task_proxy) {
    // TODO: Refactor: this is only used by save_plan (see below)
    //       and the SearchEngine classes and hence should maybe
    //       be moved into the SearchEngine (along with save_plan).
    OperatorsProxy operators = task_proxy.get_operators();
    int plan_cost = 0;
    for (OperatorID op_id : plan) {
        plan_cost += operators[op_id].get_cost();
    }
    return plan_cost;
}

void save_plan(const vector<OperatorID> &plan,
               const TaskProxy &task_proxy,
               bool generates_multiple_plan_files) {
    // TODO: Refactor: this is only used by the SearchEngine classes
    //       and hence should maybe be moved into the SearchEngine.
    ostringstream filename;
    filename << g_plan_filename;
    int plan_number = g_num_previously_generated_plans + 1;
    if (generates_multiple_plan_files || g_is_part_of_anytime_portfolio) {
        filename << "." << plan_number;
    } else {
        assert(plan_number == 1);
    }
    ofstream outfile(filename.str());
    OperatorsProxy operators = task_proxy.get_operators();
    for (OperatorID op_id : plan) {
        cout << operators[op_id].get_name() << " (" << operators[op_id].get_cost() << ")" << endl;
        outfile << "(" << operators[op_id].get_name() << ")" << endl;
    }
    int plan_cost = calculate_plan_cost(plan, task_proxy);
    outfile << "; cost = " << plan_cost << " ("
            << (is_unit_cost() ? "unit cost" : "general cost") << ")" << endl;
    outfile.close();
    cout << "Plan length: " << plan.size() << " step(s)." << endl;
    cout << "Plan cost: " << plan_cost << endl;
    ++g_num_previously_generated_plans;
}

void check_magic(istream &in, string magic) {
    string word;
    in >> word;
    if (word != magic) {
        cout << "Failed to match magic word '" << magic << "'." << endl;
        cout << "Got '" << word << "'." << endl;
        if (magic == "begin_version") {
            cerr << "Possible cause: you are running the planner "
                 << "on a preprocessor file from " << endl
                 << "an older version." << endl;
        }
        utils::exit_with(ExitCode::INPUT_ERROR);
    }
}

void read_and_verify_version(istream &in) {
    int version;
    check_magic(in, "begin_version");
    in >> version;
    check_magic(in, "end_version");
    if (version != PRE_FILE_VERSION) {
        cerr << "Expected preprocessor file version " << PRE_FILE_VERSION
             << ", got " << version << "." << endl;
        cerr << "Exiting." << endl;
        utils::exit_with(ExitCode::INPUT_ERROR);
=======
void dump_goal(const TaskProxy &task_proxy) {
    cout << "Goal conditions:" << endl;
    for (FactProxy goal : task_proxy.get_goals()) {
        cout << "  " << goal.get_variable().get_name() << ": "
             << goal.get_value() << endl;
>>>>>>> 5afc966d
    }
}

void read_everything(istream &in) {
    cout << "reading input... [t=" << utils::g_timer << "]" << endl;
    tasks::read_root_task(in);
    cout << "done reading input! [t=" << utils::g_timer << "]" << endl;

    TaskProxy task_proxy(*tasks::g_root_task);
    g_axiom_evaluator = new AxiomEvaluator(task_proxy);

    cout << "packing state variables..." << flush;
    VariablesProxy variables = task_proxy.get_variables();
    vector<int> variable_ranges;
    variable_ranges.reserve(variables.size());
    for (VariableProxy var : variables) {
        variable_ranges.push_back(var.get_domain_size());
    }
    g_state_packer = new int_packer::IntPacker(variable_ranges);
    cout << "done! [t=" << utils::g_timer << "]" << endl;

    int num_facts = 0;
    for (VariableProxy var : variables)
        num_facts += var.get_domain_size();

    cout << "Variables: " << variables.size() << endl;
    cout << "FactPairs: " << num_facts << endl;
    cout << "Bytes per state: "
         << g_state_packer->get_num_bins() * sizeof(int_packer::IntPacker::Bin)
         << endl;

    cout << "Building successor generator..." << flush;
    int peak_memory_before = utils::get_peak_memory_in_kb();
    utils::Timer successor_generator_timer;
    g_successor_generator = new successor_generator::SuccessorGenerator(task_proxy);
    successor_generator_timer.stop();
    cout << "done! [t=" << utils::g_timer << "]" << endl;
    int peak_memory_after = utils::get_peak_memory_in_kb();
    int memory_diff = peak_memory_after - peak_memory_before;
    cout << "peak memory difference for root successor generator creation: "
         << memory_diff << " KB" << endl
         << "time for root successor generation creation: "
         << successor_generator_timer << endl;
    cout << "done initializing global data [t=" << utils::g_timer << "]" << endl;
}

void dump_everything() {
    TaskProxy task_proxy(*tasks::g_root_task);
    OperatorsProxy operators = task_proxy.get_operators();
    int min_action_cost = numeric_limits<int>::max();
    int max_action_cost = 0;
    for (OperatorProxy op : operators) {
        min_action_cost = min(min_action_cost, op.get_cost());
        max_action_cost = max(max_action_cost, op.get_cost());
    }
    cout << "Min Action Cost: " << min_action_cost << endl;
    cout << "Max Action Cost: " << max_action_cost << endl;

    VariablesProxy variables = task_proxy.get_variables();
    cout << "Variables (" << variables.size() << "):" << endl;
    for (VariableProxy var : variables) {
        cout << "  " << var.get_name()
             << " (range " << var.get_domain_size() << ")" << endl;
        for (int val = 0; val < var.get_domain_size(); ++val) {
            cout << "    " << val << ": " << var.get_fact(val).get_name() << endl;
        }
    }
    State initial_state = task_proxy.get_initial_state();
    cout << "Initial State (PDDL):" << endl;
    initial_state.dump_pddl();
    cout << "Initial State (FDR):" << endl;
    initial_state.dump_fdr();
    dump_goal(task_proxy);
}

bool is_unit_cost() {
    assert(tasks::g_root_task);
    static bool is_unit_cost = task_properties::is_unit_cost(TaskProxy(*tasks::g_root_task));
    return is_unit_cost;
}

int_packer::IntPacker *g_state_packer;
vector<int> g_initial_state_data;
AxiomEvaluator *g_axiom_evaluator;
successor_generator::SuccessorGenerator *g_successor_generator;

utils::Log g_log;<|MERGE_RESOLUTION|>--- conflicted
+++ resolved
@@ -1,11 +1,6 @@
 #include "globals.h"
 
 #include "axioms.h"
-<<<<<<< HEAD
-#include "global_operator.h"
-#include "global_state.h"
-=======
->>>>>>> 5afc966d
 
 #include "algorithms/int_packer.h"
 #include "task_utils/successor_generator.h"
@@ -19,99 +14,11 @@
 using namespace std;
 using utils::ExitCode;
 
-<<<<<<< HEAD
-static const int PRE_FILE_VERSION = 3;
-
-
-// TODO: This needs a proper type and should be moved to a separate
-//       mutexes.cc file or similar, accessed via something called
-//       g_mutexes. (Right now, the interface is via global function
-//       are_mutex, which is at least better than exposing the data
-//       structure globally.)
-
-static vector<vector<set<FactPair>>> g_inconsistent_facts;
-
-bool test_goal(const GlobalState &state) {
-    for (size_t i = 0; i < g_goal.size(); ++i) {
-        if (state[g_goal[i].first] != g_goal[i].second) {
-            return false;
-        }
-    }
-    return true;
-}
-
-int calculate_plan_cost(const vector<OperatorID> &plan, const TaskProxy &task_proxy) {
-    // TODO: Refactor: this is only used by save_plan (see below)
-    //       and the SearchEngine classes and hence should maybe
-    //       be moved into the SearchEngine (along with save_plan).
-    OperatorsProxy operators = task_proxy.get_operators();
-    int plan_cost = 0;
-    for (OperatorID op_id : plan) {
-        plan_cost += operators[op_id].get_cost();
-    }
-    return plan_cost;
-}
-
-void save_plan(const vector<OperatorID> &plan,
-               const TaskProxy &task_proxy,
-               bool generates_multiple_plan_files) {
-    // TODO: Refactor: this is only used by the SearchEngine classes
-    //       and hence should maybe be moved into the SearchEngine.
-    ostringstream filename;
-    filename << g_plan_filename;
-    int plan_number = g_num_previously_generated_plans + 1;
-    if (generates_multiple_plan_files || g_is_part_of_anytime_portfolio) {
-        filename << "." << plan_number;
-    } else {
-        assert(plan_number == 1);
-    }
-    ofstream outfile(filename.str());
-    OperatorsProxy operators = task_proxy.get_operators();
-    for (OperatorID op_id : plan) {
-        cout << operators[op_id].get_name() << " (" << operators[op_id].get_cost() << ")" << endl;
-        outfile << "(" << operators[op_id].get_name() << ")" << endl;
-    }
-    int plan_cost = calculate_plan_cost(plan, task_proxy);
-    outfile << "; cost = " << plan_cost << " ("
-            << (is_unit_cost() ? "unit cost" : "general cost") << ")" << endl;
-    outfile.close();
-    cout << "Plan length: " << plan.size() << " step(s)." << endl;
-    cout << "Plan cost: " << plan_cost << endl;
-    ++g_num_previously_generated_plans;
-}
-
-void check_magic(istream &in, string magic) {
-    string word;
-    in >> word;
-    if (word != magic) {
-        cout << "Failed to match magic word '" << magic << "'." << endl;
-        cout << "Got '" << word << "'." << endl;
-        if (magic == "begin_version") {
-            cerr << "Possible cause: you are running the planner "
-                 << "on a preprocessor file from " << endl
-                 << "an older version." << endl;
-        }
-        utils::exit_with(ExitCode::INPUT_ERROR);
-    }
-}
-
-void read_and_verify_version(istream &in) {
-    int version;
-    check_magic(in, "begin_version");
-    in >> version;
-    check_magic(in, "end_version");
-    if (version != PRE_FILE_VERSION) {
-        cerr << "Expected preprocessor file version " << PRE_FILE_VERSION
-             << ", got " << version << "." << endl;
-        cerr << "Exiting." << endl;
-        utils::exit_with(ExitCode::INPUT_ERROR);
-=======
 void dump_goal(const TaskProxy &task_proxy) {
     cout << "Goal conditions:" << endl;
     for (FactProxy goal : task_proxy.get_goals()) {
         cout << "  " << goal.get_variable().get_name() << ": "
              << goal.get_value() << endl;
->>>>>>> 5afc966d
     }
 }
 
