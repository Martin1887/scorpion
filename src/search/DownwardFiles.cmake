# See http://www.fast-downward.org/ForDevelopers/AddingSourceFiles
# for general information on adding source files and CMake plugins.
#
# All plugins are enabled by default and users can disable them by specifying
#    -DPLUGIN_FOO_ENABLED=FALSE
# The default behavior can be changed so all non-essential plugins are
# disabled by default by specifying
#    -DDISABLE_PLUGINS_BY_DEFAULT=TRUE
# In that case, individual plugins can be enabled with
#    -DPLUGIN_FOO_ENABLED=TRUE
#
# Defining a new plugin:
#    fast_downward_plugin(
#        NAME <NAME>
#        [ DISPLAY_NAME <DISPLAY_NAME> ]
#        [ HELP <HELP> ]
#        SOURCES
#            <FILE_1> [ <FILE_2> ... ]
#        [ DEPENDS <PLUGIN_NAME_1> [ <PLUGIN_NAME_2> ... ] ]
#        [ DEPENDENCY_ONLY ]
#        [ CORE_PLUGIN ]
#    )
#
# <DISPLAY_NAME> defaults to lower case <NAME> and is used to group files
#   in IDEs and for messages.
# <HELP> defaults to <DISPLAY_NAME> and is used to describe the cmake option.
# SOURCES lists the source files that are part of the plugin. Entries are
#   listed without extension. For an entry <file>, both <file>.h and <file>.cc
#   are added if the files exist.
# DEPENDS lists plugins that will be automatically enabled if this plugin is
#   enabled. If the dependency was not enabled before, this will be logged.
# DEPENDENCY_ONLY disables the plugin unless it is needed as a dependency and
#   hides the option to enable the plugin in cmake GUIs like ccmake.
# CORE_PLUGIN always enables the plugin (even if DISABLE_PLUGINS_BY_DEFAULT
#   is used) and hides the option to disable it in CMake GUIs like ccmake.

option(
    DISABLE_PLUGINS_BY_DEFAULT
    "If set to YES only plugins that are specifically enabled will be compiled"
    NO)
# This option should not show up in CMake GUIs like ccmake where all
# plugins are enabled or disabled manually.
mark_as_advanced(DISABLE_PLUGINS_BY_DEFAULT)

fast_downward_plugin(
    NAME CORE_SOURCES
    HELP "Core source files"
    SOURCES
        planner

        abstract_task
        axioms
        command_line
        evaluation_context
        evaluation_result
        evaluator
        evaluator_cache
        global_state
        heuristic
        open_list
        open_list_factory
        operator_cost
        operator_id
        option_parser
        option_parser_util
        per_state_array
        per_state_bitset
        per_state_information
        per_task_information
        plan_manager
        plugin
        pruning_method
        search_engine
        search_node_info
        search_progress
        search_space
        search_statistics
        state_id
        state_registry
        task_id
        task_proxy

    DEPENDS CAUSAL_GRAPH INT_HASH_SET INT_PACKER ORDERED_SET SEGMENTED_VECTOR SUBSCRIBER SUCCESSOR_GENERATOR TASK_PROPERTIES
    CORE_PLUGIN
)

fast_downward_plugin(
    NAME OPTIONS
    HELP "Option parsing and plugin definition"
    SOURCES
        options/any
        options/bounds
        options/doc_printer
        options/doc_utils
        options/errors
        options/option_parser
        options/options
        options/parse_tree
        options/predefinitions
        options/plugin
        options/raw_registry
        options/registries
        options/type_namer
    CORE_PLUGIN
)

fast_downward_plugin(
    NAME UTILS
    HELP "System utilities"
    SOURCES
        utils/collections
        utils/countdown_timer
        utils/hash
        utils/language
        utils/logging
        utils/markup
        utils/math
        utils/memory
        utils/rng
        utils/rng_options
        utils/strings
        utils/system
        utils/system_unix
        utils/system_windows
        utils/timer
    CORE_PLUGIN
)

fast_downward_plugin(
    NAME ALTERNATION_OPEN_LIST
    HELP "Open list that alternates between underlying open lists in a round-robin manner"
    SOURCES
        open_lists/alternation_open_list
)

fast_downward_plugin(
    NAME EPSILON_GREEDY_OPEN_LIST
    HELP "Open list that chooses an entry randomly with probability epsilon"
    SOURCES
        open_lists/epsilon_greedy_open_list
)

fast_downward_plugin(
    NAME PARETO_OPEN_LIST
    HELP "Pareto open list"
    SOURCES
        open_lists/pareto_open_list
)

fast_downward_plugin(
    NAME STANDARD_SCALAR_OPEN_LIST
    HELP "Standard scalar open list"
    SOURCES
        open_lists/standard_scalar_open_list
)

fast_downward_plugin(
    NAME TIEBREAKING_OPEN_LIST
    HELP "Tiebreaking open list"
    SOURCES
        open_lists/tiebreaking_open_list
)

fast_downward_plugin(
    NAME TYPE_BASED_OPEN_LIST
    HELP "Type-based open list"
    SOURCES
        open_lists/type_based_open_list
)

fast_downward_plugin(
    NAME DYNAMIC_BITSET
    HELP "Poor man's version of boost::dynamic_bitset"
    SOURCES
        algorithms/dynamic_bitset
    DEPENDENCY_ONLY
)

fast_downward_plugin(
    NAME EQUIVALENCE_RELATION
    HELP "Equivalence relation over [1, ..., n] that can be iteratively refined"
    SOURCES
        algorithms/equivalence_relation
    DEPENDENCY_ONLY
)

fast_downward_plugin(
    NAME INT_HASH_SET
    HELP "Hash set storing non-negative integers"
    SOURCES
        algorithms/int_hash_set
    DEPENDENCY_ONLY
)

fast_downward_plugin(
    NAME INT_PACKER
    HELP "Greedy bin packing algorithm to pack integer variables with small domains tightly into memory"
    SOURCES
        algorithms/int_packer
    DEPENDENCY_ONLY
)

fast_downward_plugin(
    NAME MAX_CLIQUES
    HELP "Implementation of the Max Cliques algorithm by Tomita et al."
    SOURCES
        algorithms/max_cliques
    DEPENDENCY_ONLY
)

fast_downward_plugin(
    NAME PRIORITY_QUEUES
    HELP "Three implementations of priority queue: HeapQueue, BucketQueue and AdaptiveQueue"
    SOURCES
        algorithms/priority_queues
    DEPENDENCY_ONLY
)

fast_downward_plugin(
    NAME ORDERED_SET
    HELP "Set of elements ordered by insertion time"
    SOURCES
        algorithms/ordered_set
    DEPENDENCY_ONLY
)

fast_downward_plugin(
    NAME SEGMENTED_VECTOR
    HELP "Memory-friendly and vector-like data structure"
    SOURCES
        algorithms/segmented_vector
    DEPENDENCY_ONLY
)

fast_downward_plugin(
    NAME SUBSCRIBER
    HELP "Allows object to subscribe to the destructor of other objects"
    SOURCES
        algorithms/subscriber
    DEPENDENCY_ONLY
)

fast_downward_plugin(
    NAME EVALUATORS_PLUGIN_GROUP
    HELP "Plugin group for basic evaluators"
    SOURCES
        evaluators/plugin_group
)

fast_downward_plugin(
    NAME CONST_EVALUATOR
    HELP "The constant evaluator"
    SOURCES
        evaluators/const_evaluator
    DEPENDS EVALUATORS_PLUGIN_GROUP
)

fast_downward_plugin(
    NAME G_EVALUATOR
    HELP "The g-evaluator"
    SOURCES
        evaluators/g_evaluator
    DEPENDS EVALUATORS_PLUGIN_GROUP
)

fast_downward_plugin(
    NAME COMBINING_EVALUATOR
    HELP "The combining evaluator"
    SOURCES
        evaluators/combining_evaluator
    DEPENDENCY_ONLY
)

fast_downward_plugin(
    NAME MAX_EVALUATOR
    HELP "The max evaluator"
    SOURCES
        evaluators/max_evaluator
    DEPENDS COMBINING_EVALUATOR EVALUATORS_PLUGIN_GROUP
)

fast_downward_plugin(
    NAME PREF_EVALUATOR
    HELP "The pref evaluator"
    SOURCES
        evaluators/pref_evaluator
    DEPENDS EVALUATORS_PLUGIN_GROUP
)

fast_downward_plugin(
    NAME WEIGHTED_EVALUATOR
    HELP "The weighted evaluator"
    SOURCES
        evaluators/weighted_evaluator
    DEPENDS EVALUATORS_PLUGIN_GROUP
)

fast_downward_plugin(
    NAME SUM_EVALUATOR
    HELP "The sum evaluator"
    SOURCES
        evaluators/sum_evaluator
    DEPENDS COMBINING_EVALUATOR EVALUATORS_PLUGIN_GROUP
)

fast_downward_plugin(
    NAME NULL_PRUNING_METHOD
    HELP "Pruning method that does nothing"
    SOURCES
        pruning/null_pruning_method
    DEPENDENCY_ONLY
)

fast_downward_plugin(
    NAME STUBBORN_SETS
    HELP "Base class for all stubborn set partial order reduction methods"
    SOURCES
        pruning/stubborn_sets
    DEPENDS TASK_PROPERTIES
    DEPENDENCY_ONLY
)

fast_downward_plugin(
    NAME STUBBORN_SETS_SIMPLE
    HELP "Stubborn sets simple"
    SOURCES
        pruning/stubborn_sets_simple
    DEPENDS STUBBORN_SETS
)

fast_downward_plugin(
    NAME STUBBORN_SETS_EC
    HELP "Stubborn set method that dominates expansion core"
    SOURCES
        pruning/stubborn_sets_ec
    DEPENDS STUBBORN_SETS TASK_PROPERTIES
)

fast_downward_plugin(
    NAME SEARCH_COMMON
    HELP "Basic classes used for all search engines"
    SOURCES
        search_engines/search_common
    DEPENDS ALTERNATION_OPEN_LIST G_EVALUATOR STANDARD_SCALAR_OPEN_LIST SUM_EVALUATOR TIEBREAKING_OPEN_LIST WEIGHTED_EVALUATOR
    DEPENDENCY_ONLY
)

fast_downward_plugin(
    NAME EAGER_SEARCH
    HELP "Eager search algorithm"
    SOURCES
        search_engines/eager_search
    DEPENDS NULL_PRUNING_METHOD ORDERED_SET SUCCESSOR_GENERATOR
    DEPENDENCY_ONLY
)

fast_downward_plugin(
    NAME PLUGIN_ASTAR
    HELP "A* search"
    SOURCES
        search_engines/plugin_astar
    DEPENDS EAGER_SEARCH SEARCH_COMMON
)

fast_downward_plugin(
    NAME PLUGIN_EAGER
    HELP "Eager (i.e., normal) best-first search"
    SOURCES
        search_engines/plugin_eager
    DEPENDS EAGER_SEARCH SEARCH_COMMON
)

fast_downward_plugin(
    NAME PLUGIN_EAGER_GREEDY
    HELP "Eager greedy best-first search"
    SOURCES
        search_engines/plugin_eager_greedy
    DEPENDS EAGER_SEARCH SEARCH_COMMON
)

fast_downward_plugin(
    NAME PLUGIN_EAGER_WASTAR
    HELP "Weighted eager A* search"
    SOURCES
        search_engines/plugin_eager_wastar
    DEPENDS EAGER_SEARCH SEARCH_COMMON
)

fast_downward_plugin(
    NAME PLUGIN_LAZY
    HELP "Best-first search with deferred evaluation (lazy)"
    SOURCES
        search_engines/plugin_lazy
    DEPENDS LAZY_SEARCH SEARCH_COMMON
)

fast_downward_plugin(
    NAME PLUGIN_LAZY_GREEDY
    HELP "Greedy best-first search with deferred evaluation (lazy)"
    SOURCES
        search_engines/plugin_lazy_greedy
    DEPENDS LAZY_SEARCH SEARCH_COMMON
)

fast_downward_plugin(
    NAME PLUGIN_LAZY_WASTAR
    HELP "Weighted A* search with deferred evaluation (lazy)"
    SOURCES
        search_engines/plugin_lazy_wastar
    DEPENDS LAZY_SEARCH SEARCH_COMMON
)

fast_downward_plugin(
    NAME ENFORCED_HILL_CLIMBING_SEARCH
    HELP "Lazy enforced hill-climbing search algorithm"
    SOURCES
        search_engines/enforced_hill_climbing_search
    DEPENDS G_EVALUATOR ORDERED_SET PREF_EVALUATOR SEARCH_COMMON SUCCESSOR_GENERATOR
)

fast_downward_plugin(
    NAME ITERATED_SEARCH
    HELP "Iterated search algorithm"
    SOURCES
        search_engines/iterated_search
)

fast_downward_plugin(
    NAME LAZY_SEARCH
    HELP "Lazy search algorithm"
    SOURCES
        search_engines/lazy_search
    DEPENDS ORDERED_SET SUCCESSOR_GENERATOR
    DEPENDENCY_ONLY
)

fast_downward_plugin(
    NAME LP_SOLVER
    HELP "Interface to an LP solver"
    SOURCES
        lp/lp_internals
        lp/lp_solver
    DEPENDENCY_ONLY
)

fast_downward_plugin(
    NAME RELAXATION_HEURISTIC
    HELP "The base class for relaxation heuristics"
    SOURCES
        heuristics/array_pool
        heuristics/relaxation_heuristic
    DEPENDENCY_ONLY
)

fast_downward_plugin(
    NAME ADDITIVE_HEURISTIC
    HELP "The additive heuristic"
    SOURCES
        heuristics/additive_heuristic
    DEPENDS PRIORITY_QUEUES RELAXATION_HEURISTIC TASK_PROPERTIES
)

fast_downward_plugin(
    NAME BLIND_SEARCH_HEURISTIC
    HELP "The 'blind search' heuristic"
    SOURCES
        heuristics/blind_search_heuristic
    DEPENDS TASK_PROPERTIES
)

fast_downward_plugin(
    NAME CONTEXT_ENHANCED_ADDITIVE_HEURISTIC
    HELP "The context-enhanced additive heuristic"
    SOURCES
        heuristics/cea_heuristic
    DEPENDS DOMAIN_TRANSITION_GRAPH PRIORITY_QUEUES TASK_PROPERTIES
)

fast_downward_plugin(
    NAME CG_HEURISTIC
    HELP "The causal graph heuristic"
    SOURCES heuristics/cg_heuristic
            heuristics/cg_cache
    DEPENDS DOMAIN_TRANSITION_GRAPH PRIORITY_QUEUES TASK_PROPERTIES
)

fast_downward_plugin(
    NAME DOMAIN_TRANSITION_GRAPH
    HELP "DTGs used by cg and cea heuristic"
    SOURCES
        heuristics/domain_transition_graph
    DEPENDENCY_ONLY
)

fast_downward_plugin(
    NAME FF_HEURISTIC
    HELP "The FF heuristic (an implementation of the RPG heuristic)"
    SOURCES
        heuristics/ff_heuristic
    DEPENDS ADDITIVE_HEURISTIC TASK_PROPERTIES
)

fast_downward_plugin(
    NAME GOAL_COUNT_HEURISTIC
    HELP "The goal-counting heuristic"
    SOURCES
        heuristics/goal_count_heuristic
)

fast_downward_plugin(
    NAME HM_HEURISTIC
    HELP "The h^m heuristic"
    SOURCES
        heuristics/hm_heuristic
    DEPENDS TASK_PROPERTIES
)

fast_downward_plugin(
    NAME LANDMARK_CUT_HEURISTIC
    HELP "The LM-cut heuristic"
    SOURCES
        heuristics/lm_cut_heuristic
        heuristics/lm_cut_landmarks
    DEPENDS PRIORITY_QUEUES TASK_PROPERTIES
)

fast_downward_plugin(
    NAME MAX_HEURISTIC
    HELP "The Max heuristic"
    SOURCES
        heuristics/max_heuristic
    DEPENDS PRIORITY_QUEUES RELAXATION_HEURISTIC
)

fast_downward_plugin(
    NAME CORE_TASKS
    HELP "Core task transformations"
    SOURCES
        tasks/cost_adapted_task
        tasks/delegating_task
        tasks/root_task
    CORE_PLUGIN
)

fast_downward_plugin(
    NAME EXTRA_TASKS
    HELP "Non-core task transformations"
    SOURCES
        tasks/domain_abstracted_task
        tasks/domain_abstracted_task_factory
        tasks/modified_goals_task
        tasks/modified_operator_costs_task
    DEPENDS TASK_PROPERTIES
    DEPENDENCY_ONLY
)

fast_downward_plugin(
    NAME CAUSAL_GRAPH
    HELP "Causal Graph"
    SOURCES
        task_utils/causal_graph
    DEPENDENCY_ONLY
)

fast_downward_plugin(
    NAME SAMPLING
    HELP "Sampling"
    SOURCES
        task_utils/sampling
    DEPENDS SUCCESSOR_GENERATOR TASK_PROPERTIES
    DEPENDENCY_ONLY
)

fast_downward_plugin(
    NAME SUCCESSOR_GENERATOR
    HELP "Successor generator"
    SOURCES
        task_utils/successor_generator
        task_utils/successor_generator_factory
        task_utils/successor_generator_internals
    DEPENDS TASK_PROPERTIES
    DEPENDENCY_ONLY
)

fast_downward_plugin(
    NAME TASK_PROPERTIES
    HELP "Task properties"
    SOURCES
        task_utils/task_properties
    DEPENDENCY_ONLY
)

fast_downward_plugin(
    NAME VARIABLE_ORDER_FINDER
    HELP "Variable order finder"
    SOURCES
        task_utils/variable_order_finder
    DEPENDENCY_ONLY
)

fast_downward_plugin(
    NAME CEGAR
    HELP "Plugin containing the code for CEGAR heuristics"
    SOURCES
        cegar/abstraction
        cegar/abstract_search
        cegar/abstract_state
        cegar/additive_cartesian_heuristic
        cegar/cartesian_heuristic_function
        cegar/cegar
        cegar/cost_saturation
        cegar/domains
        cegar/refinement_hierarchy
        cegar/split_selector
        cegar/subtask_generators
        cegar/transition
        cegar/transition_system
        cegar/types
        cegar/utils
        cegar/utils_landmarks
    DEPENDS ADDITIVE_HEURISTIC DYNAMIC_BITSET EXTRA_TASKS LANDMARKS PRIORITY_QUEUES TASK_PROPERTIES
)

fast_downward_plugin(
    NAME COST_SATURATION
    HELP "Saturated cost partitioning"
    SOURCES
        cost_saturation/abstraction
        cost_saturation/abstraction_generator
        cost_saturation/canonical_heuristic
        cost_saturation/cartesian_abstraction_generator
        cost_saturation/cost_partitioning_heuristic
        cost_saturation/cost_partitioning_heuristic_collection_generator
        cost_saturation/diversifier
        cost_saturation/explicit_abstraction
<<<<<<< HEAD
        cost_saturation/explicit_projection_factory
=======
        cost_saturation/greedy_order_utils
>>>>>>> 6ee92fe7
        cost_saturation/max_cost_partitioning_heuristic
        cost_saturation/max_heuristic
        cost_saturation/optimal_cost_partitioning_heuristic
        cost_saturation/order_generator
        cost_saturation/order_generator_greedy
        cost_saturation/order_generator_random
        cost_saturation/order_optimizer
        cost_saturation/projection
        cost_saturation/projection_generator
        cost_saturation/saturated_cost_partitioning_heuristic
<<<<<<< HEAD
        cost_saturation/saturated_cost_partitioning_online_heuristic
        cost_saturation/scoring_functions
=======
>>>>>>> 6ee92fe7
        cost_saturation/types
        cost_saturation/uniform_cost_partitioning_heuristic
        cost_saturation/utils
        cost_saturation/zero_one_cost_partitioning_heuristic
    DEPENDS CEGAR LP_SOLVER PDBS PRIORITY_QUEUES SAMPLING TASK_PROPERTIES
)

fast_downward_plugin(
    NAME MAS_HEURISTIC
    HELP "The Merge-and-Shrink heuristic"
    SOURCES
        merge_and_shrink/distances
        merge_and_shrink/factored_transition_system
        merge_and_shrink/fts_factory
        merge_and_shrink/label_equivalence_relation
        merge_and_shrink/label_reduction
        merge_and_shrink/labels
        merge_and_shrink/merge_and_shrink_algorithm
        merge_and_shrink/merge_and_shrink_heuristic
        merge_and_shrink/merge_and_shrink_representation
        merge_and_shrink/merge_scoring_function
        merge_and_shrink/merge_scoring_function_dfp
        merge_and_shrink/merge_scoring_function_goal_relevance
        merge_and_shrink/merge_scoring_function_miasm
        merge_and_shrink/merge_scoring_function_miasm_utils
        merge_and_shrink/merge_scoring_function_single_random
        merge_and_shrink/merge_scoring_function_total_order
        merge_and_shrink/merge_selector
        merge_and_shrink/merge_selector_score_based_filtering
        merge_and_shrink/merge_strategy
        merge_and_shrink/merge_strategy_aliases
        merge_and_shrink/merge_strategy_factory
        merge_and_shrink/merge_strategy_factory_precomputed
        merge_and_shrink/merge_strategy_factory_sccs
        merge_and_shrink/merge_strategy_factory_stateless
        merge_and_shrink/merge_strategy_precomputed
        merge_and_shrink/merge_strategy_sccs
        merge_and_shrink/merge_strategy_stateless
        merge_and_shrink/merge_tree
        merge_and_shrink/merge_tree_factory
        merge_and_shrink/merge_tree_factory_linear
        merge_and_shrink/shrink_bisimulation
        merge_and_shrink/shrink_bucket_based
        merge_and_shrink/shrink_fh
        merge_and_shrink/shrink_random
        merge_and_shrink/shrink_strategy
        merge_and_shrink/transition_system
        merge_and_shrink/types
        merge_and_shrink/utils
    DEPENDS PRIORITY_QUEUES EQUIVALENCE_RELATION SCCS TASK_PROPERTIES VARIABLE_ORDER_FINDER
)

fast_downward_plugin(
    NAME LANDMARKS
    HELP "Plugin containing the code to reason with landmarks"
    SOURCES
        landmarks/exploration
        landmarks/landmark_cost_assignment
        landmarks/landmark_count_heuristic
        landmarks/landmark_factory
        landmarks/landmark_factory_h_m
        landmarks/landmark_factory_merged
        landmarks/landmark_factory_rpg_exhaust
        landmarks/landmark_factory_rpg_sasp
        landmarks/landmark_factory_zhu_givan
        landmarks/landmark_graph
        landmarks/landmark_status_manager
        landmarks/util
    DEPENDS LP_SOLVER PRIORITY_QUEUES SUCCESSOR_GENERATOR TASK_PROPERTIES
)

fast_downward_plugin(
    NAME OPERATOR_COUNTING
    HELP "Plugin containing the code for operator counting heuristics"
    SOURCES
        operator_counting/constraint_generator
        operator_counting/lm_cut_constraints
        operator_counting/operator_counting_heuristic
        operator_counting/pho_abstraction_constraints
        operator_counting/pho_constraints
        operator_counting/state_equation_constraints
    DEPENDS LP_SOLVER LANDMARK_CUT_HEURISTIC PDBS TASK_PROPERTIES
)

fast_downward_plugin(
    NAME PDBS
    HELP "Plugin containing the code for PDBs"
    SOURCES
        pdbs/canonical_pdbs
        pdbs/canonical_pdbs_heuristic
        pdbs/dominance_pruning
        pdbs/incremental_canonical_pdbs
        pdbs/match_tree
        pdbs/max_additive_pdb_sets
        pdbs/max_cliques
        pdbs/pattern_collection_information
        pdbs/pattern_database
        pdbs/pattern_collection_generator_combo
        pdbs/pattern_collection_generator_genetic
        pdbs/pattern_collection_generator_hillclimbing
        pdbs/pattern_collection_generator_manual
        pdbs/pattern_collection_generator_systematic
        pdbs/pattern_generator_greedy
        pdbs/pattern_generator_manual
        pdbs/pattern_generator
        pdbs/pdb_heuristic
        pdbs/plugin_group
        pdbs/types
        pdbs/validation
        pdbs/zero_one_pdbs
        pdbs/zero_one_pdbs_heuristic
    DEPENDS CAUSAL_GRAPH MAX_CLIQUES PRIORITY_QUEUES SAMPLING SUCCESSOR_GENERATOR TASK_PROPERTIES VARIABLE_ORDER_FINDER
)

fast_downward_plugin(
    NAME POTENTIALS
    HELP "Plugin containing the code for potential heuristics"
    SOURCES
        potentials/diverse_potential_heuristics
        potentials/potential_function
        potentials/potential_heuristic
        potentials/potential_max_heuristic
        potentials/potential_optimizer
        potentials/sample_based_potential_heuristics
        potentials/single_potential_heuristics
        potentials/util
    DEPENDS LP_SOLVER SAMPLING SUCCESSOR_GENERATOR TASK_PROPERTIES
)

fast_downward_plugin(
    NAME SCCS
    HELP "Algorithm to compute the strongly connected components (SCCs) of a "
         "directed graph."
    SOURCES
        algorithms/sccs
    DEPENDENCY_ONLY
)

fast_downward_add_plugin_sources(PLANNER_SOURCES)

# The order in PLANNER_SOURCES influences the order in which object
# files are given to the linker, which can have a significant influence
# on performance (see issue67). The general recommendation seems to be
# to list files that define functions after files that use them.
# We approximate this by reversing the list, which will put the plugins
# first, followed by the core files, followed by the main file.
# This is certainly not optimal, but works well enough in practice.
list(REVERSE PLANNER_SOURCES)<|MERGE_RESOLUTION|>--- conflicted
+++ resolved
@@ -633,26 +633,20 @@
         cost_saturation/cost_partitioning_heuristic_collection_generator
         cost_saturation/diversifier
         cost_saturation/explicit_abstraction
-<<<<<<< HEAD
         cost_saturation/explicit_projection_factory
-=======
         cost_saturation/greedy_order_utils
->>>>>>> 6ee92fe7
         cost_saturation/max_cost_partitioning_heuristic
         cost_saturation/max_heuristic
-        cost_saturation/optimal_cost_partitioning_heuristic
+        #cost_saturation/optimal_cost_partitioning_heuristic
         cost_saturation/order_generator
+        cost_saturation/order_generator_dynamic_greedy
         cost_saturation/order_generator_greedy
         cost_saturation/order_generator_random
         cost_saturation/order_optimizer
         cost_saturation/projection
         cost_saturation/projection_generator
         cost_saturation/saturated_cost_partitioning_heuristic
-<<<<<<< HEAD
         cost_saturation/saturated_cost_partitioning_online_heuristic
-        cost_saturation/scoring_functions
-=======
->>>>>>> 6ee92fe7
         cost_saturation/types
         cost_saturation/uniform_cost_partitioning_heuristic
         cost_saturation/utils
