#include "saturated_cost_partitioning_online_heuristic.h"

#include "abstraction.h"
#include "cost_partitioning_heuristic.h"
#include "cost_partitioning_heuristic_collection_generator.h"
#include "diversifier.h"
#include "max_cost_partitioning_heuristic.h"
#include "order_generator.h"
#include "utils.h"

#include "../option_parser.h"
#include "../plugin.h"

#include "../task_utils/sampling.h"
#include "../task_utils/task_properties.h"
#include "../utils/countdown_timer.h"
#include "../utils/logging.h"
#include "../utils/rng_options.h"
#include "../utils/timer.h"

using namespace std;

namespace cost_saturation {
static vector<vector<int>> sample_states_and_return_abstract_state_ids(
    const TaskProxy &task_proxy,
    const Abstractions &abstractions,
    sampling::RandomWalkSampler &sampler,
    int num_samples,
    int init_h,
    const DeadEndDetector &is_dead_end,
    double max_sampling_time) {
    assert(num_samples >= 1);
    utils::CountdownTimer sampling_timer(max_sampling_time);
    utils::Log() << "Start sampling" << endl;
    vector<vector<int>> abstract_state_ids_by_sample;
    abstract_state_ids_by_sample.push_back(
        get_abstract_state_ids(abstractions, task_proxy.get_initial_state()));
    while (static_cast<int>(abstract_state_ids_by_sample.size()) < num_samples
           && !sampling_timer.is_expired()) {
        abstract_state_ids_by_sample.push_back(
            get_abstract_state_ids(abstractions, sampler.sample_state(init_h, is_dead_end)));
    }
    utils::Log() << "Samples: " << abstract_state_ids_by_sample.size() << endl;
    utils::Log() << "Sampling time: " << sampling_timer.get_elapsed_time() << endl;
    return abstract_state_ids_by_sample;
}

// TODO: avoid code duplication
static void extract_useful_abstraction_functions(
    const vector<CostPartitioningHeuristic> &cp_heuristics,
    Abstractions &abstractions,
    AbstractionFunctions &abstraction_functions) {
    int num_abstractions = abstractions.size();

    // Collect IDs of useful abstractions.
    vector<bool> useful_abstractions(num_abstractions, false);
    for (const auto &cp_heuristic : cp_heuristics) {
        cp_heuristic.mark_useful_abstractions(useful_abstractions);
    }

    abstraction_functions.reserve(num_abstractions);
    for (int i = 0; i < num_abstractions; ++i) {
        if (useful_abstractions[i]) {
            abstraction_functions.push_back(abstractions[i]->extract_abstraction_function());
        } else {
            abstraction_functions.push_back(nullptr);
        }
    }
    assert(abstraction_functions.size() == abstractions.size());
}


bool OnlineDiversifier::add_cp_if_diverse(const CostPartitioningHeuristic &cp_heuristic) {
    bool cp_improves_portfolio = false;
    for (auto &pair : samples) {
        Sample &sample = pair.second;
        int cp_h_value = cp_heuristic.compute_heuristic(sample.abstract_state_ids);
        int &portfolio_h_value = sample.max_h;
        if (cp_h_value > portfolio_h_value) {
            cp_improves_portfolio = true;
            portfolio_h_value = cp_h_value;
        }
    }
    return cp_improves_portfolio;
}

void OnlineDiversifier::add_sample(StateID state_id, std::vector<int> &&abstract_state_ids, int max_h) {
    samples.emplace(state_id, Sample(move(abstract_state_ids), max_h));
}

void OnlineDiversifier::remove_sample(StateID state_id) {
    samples.erase(state_id);
}


SaturatedCostPartitioningOnlineHeuristic::SaturatedCostPartitioningOnlineHeuristic(
    const options::Options &opts,
    Abstractions &&abstractions_,
    CPHeuristics &&cp_heuristics_)
    : Heuristic(opts),
      order_generator(opts.get<shared_ptr<OrderGenerator>>("orders")),
      saturator(opts.get<Saturator>("saturator")),
      cp_function(get_cp_function_from_options(opts)),
      abstractions(move(abstractions_)),
      cp_heuristics(move(cp_heuristics_)),
      interval(opts.get<int>("interval")),
      max_time(opts.get<double>("max_time")),
      max_size_kb(opts.get<int>("max_size")),
      use_offline_samples(opts.get<bool>("use_offline_samples")),
      num_samples(opts.get<int>("samples")),
      sample_from_generated_states(opts.get<bool>("sample_from_generated_states")),
      use_evaluated_state_as_sample(opts.get<bool>("use_evaluated_state_as_sample")),
      debug(opts.get<bool>("debug")),
      costs(task_properties::get_operator_costs(task_proxy)),
      improve_heuristic(true),
<<<<<<< HEAD
=======
      lowest_non_dirty_state_id(-1),
      should_compute_scp_for_bellman(false),
>>>>>>> de0479bf
      size_kb(0),
      num_evaluated_states(0),
      num_scps_computed(0) {
    if (opts.get<double>("max_optimization_time") != 0.0) {
        ABORT("Order optimization is not implemented for online SCP.");
    }
    if (opts.get<int>("max_orders") != INF) {
        ABORT("Limiting the number of orders is not implemented for online SCP.");
    }
    for (auto &cp : cp_heuristics) {
        size_kb += cp.estimate_size_in_kb();
    }

    fact_id_offsets.reserve(task_proxy.get_variables().size());
    int num_facts = 0;
    for (VariableProxy var : task_proxy.get_variables()) {
        fact_id_offsets.push_back(num_facts);
        num_facts += var.get_domain_size();
    }
    cout << "Fact ID offsets: " << fact_id_offsets << endl;

    if (interval == -1) {
        seen_facts.resize(num_facts, false);
    } else if (interval == -2) {
        seen_fact_pairs.resize(num_facts);
        for (int fact_id = 0; fact_id < num_facts; ++fact_id) {
            seen_fact_pairs[fact_id].resize(num_facts, false);
        }
    }

    if (sample_from_generated_states) {
        online_diversifier = utils::make_unique_ptr<OnlineDiversifier>();
    }
    if (use_offline_samples) {
        setup_diversifier(*utils::parse_rng_from_options(opts));
    }

    improve_heuristic_timer = utils::make_unique_ptr<utils::Timer>(false);
}

SaturatedCostPartitioningOnlineHeuristic::~SaturatedCostPartitioningOnlineHeuristic() {
    print_statistics();
}

void SaturatedCostPartitioningOnlineHeuristic::setup_diversifier(
    utils::RandomNumberGenerator &rng) {
    State initial_state = task_proxy.get_initial_state();

    // Compute h(s_0) using a greedy order for s_0.
    vector<int> abstract_state_ids_for_init = get_abstract_state_ids(
        abstractions, initial_state);
    Order order_for_init = order_generator->compute_order_for_state(
        abstract_state_ids_for_init, true);
    CostPartitioningHeuristic cp_for_init = cp_function(
        abstractions, order_for_init, costs, abstract_state_ids_for_init);
    int init_h = cp_for_init.compute_heuristic(abstract_state_ids_for_init);

    sampling::RandomWalkSampler sampler(task_proxy, rng);
    DeadEndDetector is_dead_end =
        [this, &cp_for_init](const State &state) {
            return cp_for_init.compute_heuristic(
                get_abstract_state_ids(abstractions, state)) == INF;
        };

    double max_sampling_time = max_time / 2;
    diversifier = utils::make_unique_ptr<Diversifier>(
        sample_states_and_return_abstract_state_ids(
            task_proxy, abstractions, sampler, num_samples, init_h, is_dead_end, max_sampling_time));
}

bool SaturatedCostPartitioningOnlineHeuristic::visit_fact_pair(int fact_id1, int fact_id2) {
    if (fact_id1 > fact_id2) {
        swap(fact_id1, fact_id2);
    }
    assert(fact_id1 < fact_id2);
    bool novel = !seen_fact_pairs[fact_id1][fact_id2];
    seen_fact_pairs[fact_id1][fact_id2] = true;
    return novel;
}

bool SaturatedCostPartitioningOnlineHeuristic::is_novel(
    OperatorID op_id, const GlobalState &state) {
    if (interval == -1) {
        bool novel = false;
        for (EffectProxy effect : task_proxy.get_operators()[op_id].get_effects()) {
            FactPair fact = effect.get_fact().get_pair();
            int fact_id = get_fact_id(fact.var, fact.value);
            if (!seen_facts[fact_id]) {
                seen_facts[fact_id] = true;
                novel = true;
            }
        }
        return novel;
    } else if (interval == -2) {
        int num_vars = fact_id_offsets.size();
        bool novel = false;
        for (EffectProxy effect : task_proxy.get_operators()[op_id].get_effects()) {
            FactPair fact1 = effect.get_fact().get_pair();
            int fact_id1 = get_fact_id(fact1.var, fact1.value);
            for (int var2 = 0; var2 < num_vars; ++var2) {
                if (fact1.var == var2) {
                    continue;
                }
                FactPair fact2(var2, state[var2]);
                int fact_id2 = get_fact_id(fact2.var, fact2.value);
                if (visit_fact_pair(fact_id1, fact_id2)) {
                    novel = true;
                }
            }
        }
        return novel;
    } else {
        ABORT("invalid value for interval");
    }
}

void SaturatedCostPartitioningOnlineHeuristic::notify_initial_state(
    const GlobalState &initial_state) {
    if (interval >= 0) {
        return;
    }

    heuristic_cache[initial_state].novel = true;
    int num_vars = fact_id_offsets.size();
    if (interval == -1) {
        for (int var = 0; var < num_vars; ++var) {
            seen_facts[get_fact_id(var, initial_state[var])] = true;
        }
    } else if (interval == -2) {
        for (int var1 = 0; var1 < num_vars; ++var1) {
            int fact_id1 = get_fact_id(var1, initial_state[var1]);
            for (int var2 = var1 + 1; var2 < num_vars; ++var2) {
                int fact_id2 = get_fact_id(var2, initial_state[var2]);
                visit_fact_pair(fact_id1, fact_id2);
            }
        }
    } else {
        ABORT("invalid value for interval");
    }
}

void SaturatedCostPartitioningOnlineHeuristic::notify_state_transition(
    const GlobalState &, OperatorID op_id, const GlobalState &global_state) {
    if (!improve_heuristic) {
        return;
    }

    if (online_diversifier) {
        State state = convert_global_state(global_state);
        vector<int> abstract_state_ids = get_abstract_state_ids(abstractions, state);
        ABORT("detecting unsolvable states not implemented");
        bool is_unsolvable = false;
        if (!is_unsolvable) {
            int max_h = compute_max_h_with_statistics(
                cp_heuristics, abstract_state_ids, num_best_order);
            online_diversifier->add_sample(global_state.get_id(), move(abstract_state_ids), max_h);
        }
    }

    if (interval >= 0) {
        return;
    }

    // We only need to compute novelty for new states.
    if (heuristic_cache[global_state].h == NO_VALUE) {
        improve_heuristic_timer->resume();
        heuristic_cache[global_state].novel = is_novel(op_id, global_state);
        improve_heuristic_timer->stop();
    }
}

int SaturatedCostPartitioningOnlineHeuristic::get_fact_id(int var, int value) const {
    return fact_id_offsets[var] + value;
}

bool SaturatedCostPartitioningOnlineHeuristic::should_compute_scp(const GlobalState &global_state) {
    if (num_orders_used_for_state[global_state] != 0) {
        // We are reevaluating this state, so we might already have computed a SCP for it.
        return false;
    }
    if (interval > 0) {
        return num_evaluated_states % interval == 0;
    } else if (interval == 0) {
        return should_compute_scp_for_bellman;
    } else if (interval == -1 || interval == -2) {
        return heuristic_cache[global_state].novel;
    } else {
        ABORT("invalid value for interval");
    }
}

static int compute_max_h_over_suffix(
    const CPHeuristics &cp_heuristics,
    const vector<int> &abstract_state_ids,
    int suffix_start) {
    int max_h = 0;
    for (size_t i = suffix_start; i < cp_heuristics.size(); ++i) {
        const CostPartitioningHeuristic &cp_heuristic = cp_heuristics[i];
        int sum_h = cp_heuristic.compute_heuristic(abstract_state_ids);
        if (sum_h == INF) {
            return INF;
        }
        max_h = max(max_h, sum_h);
    }
    assert(max_h >= 0);
    return max_h;
}

int SaturatedCostPartitioningOnlineHeuristic::compute_heuristic(
    const GlobalState &global_state) {
    if (improve_heuristic) {
        improve_heuristic_timer->resume();
    }

    State state = convert_global_state(global_state);
    vector<int> abstract_state_ids;
    if (improve_heuristic) {
        assert(!abstractions.empty() && abstraction_functions.empty());
        abstract_state_ids = get_abstract_state_ids(abstractions, state);
    } else {
        assert(abstractions.empty() && !abstraction_functions.empty());
        abstract_state_ids = get_abstract_state_ids(abstraction_functions, state);
    }

    // Retrieve cached estimate if it exists and only compute max over new orders.
    int old_h = 0;
    if (heuristic_cache[global_state].h != NO_VALUE) {
        assert(heuristic_cache[global_state].h != DEAD_END);
        old_h = heuristic_cache[global_state].h;
    }
    int new_h = compute_max_h_over_suffix(
        cp_heuristics, abstract_state_ids, num_orders_used_for_state[global_state]);
    int max_h = max(old_h, new_h);

    if (debug) {
        utils::g_log << "compute_heuristic for " << global_state.get_id() << " max_h:" << max_h << endl;
        utils::g_log << "num orders for state: " << num_orders_used_for_state[global_state] << endl;
    }
    if (max_h == INF) {
        num_orders_used_for_state[global_state] = cp_heuristics.size();
        if (improve_heuristic) {
            improve_heuristic_timer->stop();
        }
        return DEAD_END;
    }

    if (improve_heuristic &&
        ((*improve_heuristic_timer)() >= max_time || size_kb >= max_size_kb)) {
        utils::Log() << "Stop heuristic improvement phase." << endl;
        improve_heuristic = false;
        online_diversifier = nullptr;
        diversifier = nullptr;
        utils::release_vector_memory(fact_id_offsets);
        utils::release_vector_memory(seen_facts);
        utils::release_vector_memory(seen_fact_pairs);
        extract_useful_abstraction_functions(
            cp_heuristics, abstractions, abstraction_functions);
        utils::release_vector_memory(abstractions);
        print_diversification_statistics();
    }
    if (online_diversifier) {
        online_diversifier->remove_sample(global_state.get_id());
    }
    if (improve_heuristic && should_compute_scp(global_state)) {
        if (debug) {
            utils::g_log << "Compute SCP for " << global_state.get_id() << endl;
        }
        Order order = order_generator->compute_order_for_state(
            abstract_state_ids, num_evaluated_states == 0);

        CostPartitioningHeuristic cost_partitioning;
        vector<int> remaining_costs;
        if (saturator == Saturator::PERIMSTAR) {
            // Compute only the first SCP here, and the second below if h > max_h.
            remaining_costs = costs;
            cost_partitioning = compute_perim_saturated_cost_partitioning_change_costs(
                abstractions, order, remaining_costs, abstract_state_ids);
        } else {
            cost_partitioning = cp_function(abstractions, order, costs, abstract_state_ids);
        }
        ++num_scps_computed;

        int h = cost_partitioning.compute_heuristic(abstract_state_ids);

        // TODO: if we only diversify for the current state, this is only needed
        //       if the CP is diverse.
        if (saturator == Saturator::PERIMSTAR) {
            cost_partitioning.add(
                compute_saturated_cost_partitioning(
                    abstractions, order, remaining_costs, abstract_state_ids));
        }

        bool is_diverse =
            (use_evaluated_state_as_sample && h > max_h) ||
            (online_diversifier &&
             online_diversifier->add_cp_if_diverse(cost_partitioning)) ||
            (diversifier &&
             diversifier->is_diverse(cost_partitioning));
        if (is_diverse) {
            size_kb += cost_partitioning.estimate_size_in_kb();
            cp_heuristics.push_back(move(cost_partitioning));
            utils::Log() << "Stored SCPs in " << *improve_heuristic_timer << ": "
                         << cp_heuristics.size() << endl;
        }
        max_h = max(max_h, h);
    }
    num_orders_used_for_state[global_state] = cp_heuristics.size();

    if (improve_heuristic) {
        improve_heuristic_timer->stop();
    }

    ++num_evaluated_states;
    return max_h;
}

bool SaturatedCostPartitioningOnlineHeuristic::is_cached_estimate_dirty(
    const GlobalState &state) const {
    assert(is_estimate_cached(state));
    return num_orders_used_for_state[state] < static_cast<int>(cp_heuristics.size());
}

void SaturatedCostPartitioningOnlineHeuristic::compute_scp_and_store_if_diverse(
    const GlobalState &state) {
    should_compute_scp_for_bellman = true;
    compute_heuristic(state);
    should_compute_scp_for_bellman = false;
}

void SaturatedCostPartitioningOnlineHeuristic::print_diversification_statistics() const {
    // Print the number of stored lookup tables.
    int num_stored_lookup_tables = 0;
    for (const auto &cp_heuristic: cp_heuristics) {
        num_stored_lookup_tables += cp_heuristic.get_num_lookup_tables();
    }
    utils::Log() << "Stored lookup tables: " << num_stored_lookup_tables << endl;

    // Print the number of stored values.
    int num_stored_values = 0;
    for (const auto &cp_heuristic : cp_heuristics) {
        num_stored_values += cp_heuristic.get_num_heuristic_values();
    }
    utils::Log() << "Stored values: " << num_stored_values << endl;

    utils::Log() << "Time for improving heuristic: " << *improve_heuristic_timer << endl;
    utils::Log() << "Estimated heuristic size: " << size_kb << " KiB" << endl;
    utils::Log() << "Computed SCPs: " << num_scps_computed << endl;
    utils::Log() << "Stored SCPs: " << cp_heuristics.size() << endl;
}

void SaturatedCostPartitioningOnlineHeuristic::print_statistics() const {
    if (improve_heuristic) {
        print_diversification_statistics();
    }
}


static shared_ptr<Heuristic> _parse(OptionParser &parser) {
    parser.document_synopsis(
        "Saturated cost partitioning online heuristic",
        "");

    // TODO: document that online version is not consistent.
    prepare_parser_for_cost_partitioning_heuristic(parser);
    add_saturator_option(parser);
    add_order_options_to_parser(parser);

    parser.add_option<int>(
        "interval",
        "select every i-th state for diversification. values -1 and -2 select "
        "states with novelty 1 and 2",
        "-2",
        Bounds("-2", "infinity"));
    parser.add_option<bool>(
        "use_offline_samples",
        "use offline samples",
        "false");
    parser.add_option<bool>(
        "sample_from_generated_states",
        "use generated but not yet evaluated states for diversification",
        "false");
    parser.add_option<bool>(
        "use_evaluated_state_as_sample",
        "keep SCP heuristic if it improves the estimate of the evaluated state",
        "true");
    parser.add_option<bool>(
        "diversify_offline",
        "add diverse SCP heuristics found offline",
        "false");
    parser.add_option<bool>(
        "debug",
        "print debug output",
        "false");

    Options opts = parser.parse();
    if (parser.help_mode())
        return nullptr;

    if (parser.dry_run())
        return nullptr;

    shared_ptr<AbstractTask> task = opts.get<shared_ptr<AbstractTask>>("transform");
    TaskProxy task_proxy(*task);
    vector<int> costs = task_properties::get_operator_costs(task_proxy);
    Abstractions abstractions = generate_abstractions(
        task, opts.get_list<shared_ptr<AbstractionGenerator>>("abstractions"));
    CPHeuristics cp_heuristics = {};
    if (opts.get<bool>("diversify_offline")) {
        cp_heuristics =
            get_cp_heuristic_collection_generator_from_options(opts).generate_cost_partitionings(
                task_proxy, abstractions, costs, get_cp_function_from_options(opts));
    } else {
        shared_ptr<OrderGenerator> order_generator = opts.get<shared_ptr<OrderGenerator>>("orders");
        order_generator->initialize(abstractions, costs);
    }

    return make_shared<SaturatedCostPartitioningOnlineHeuristic>(
        opts,
        move(abstractions),
        move(cp_heuristics));
}

static Plugin<Evaluator> _plugin("scp_online", _parse);
}<|MERGE_RESOLUTION|>--- conflicted
+++ resolved
@@ -113,11 +113,7 @@
       debug(opts.get<bool>("debug")),
       costs(task_properties::get_operator_costs(task_proxy)),
       improve_heuristic(true),
-<<<<<<< HEAD
-=======
-      lowest_non_dirty_state_id(-1),
       should_compute_scp_for_bellman(false),
->>>>>>> de0479bf
       size_kb(0),
       num_evaluated_states(0),
       num_scps_computed(0) {
@@ -294,11 +290,14 @@
 }
 
 bool SaturatedCostPartitioningOnlineHeuristic::should_compute_scp(const GlobalState &global_state) {
-    if (num_orders_used_for_state[global_state] != 0) {
+    // This check needs to come first because the Bellman tests already fills the cache.
+    if (should_compute_scp_for_bellman) {
+        assert(interval == 0);
+        return true;
+    } else if (num_orders_used_for_state[global_state] != 0) {
         // We are reevaluating this state, so we might already have computed a SCP for it.
         return false;
-    }
-    if (interval > 0) {
+    } else if (interval > 0) {
         return num_evaluated_states % interval == 0;
     } else if (interval == 0) {
         return should_compute_scp_for_bellman;
@@ -446,6 +445,7 @@
     compute_heuristic(state);
     should_compute_scp_for_bellman = false;
 }
+
 
 void SaturatedCostPartitioningOnlineHeuristic::print_diversification_statistics() const {
     // Print the number of stored lookup tables.
