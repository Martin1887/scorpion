#include "constraint_generator.h"

#include "../plugin.h"

using namespace std;

namespace operator_counting {
void ConstraintGenerator::initialize_constraints(
<<<<<<< HEAD
    const shared_ptr<AbstractTask> &, vector<lp::LPVariable> &,
    vector<lp::LPConstraint> &, double) {
=======
    const shared_ptr<AbstractTask> &, named_vector::NamedVector<lp::LPConstraint> &, double) {
>>>>>>> a52dbc3c
}

static PluginTypePlugin<ConstraintGenerator> _type_plugin(
    "ConstraintGenerator",
    // TODO: Replace empty string by synopsis for the wiki page.
    "");
}<|MERGE_RESOLUTION|>--- conflicted
+++ resolved
@@ -6,12 +6,7 @@
 
 namespace operator_counting {
 void ConstraintGenerator::initialize_constraints(
-<<<<<<< HEAD
-    const shared_ptr<AbstractTask> &, vector<lp::LPVariable> &,
-    vector<lp::LPConstraint> &, double) {
-=======
     const shared_ptr<AbstractTask> &, named_vector::NamedVector<lp::LPConstraint> &, double) {
->>>>>>> a52dbc3c
 }
 
 static PluginTypePlugin<ConstraintGenerator> _type_plugin(
