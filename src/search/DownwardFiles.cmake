--- conflicted
+++ resolved
@@ -250,21 +250,16 @@
 fast_downward_plugin(
     NAME CONTEXT_ENHANCED_ADDITIVE_HEURISTIC
     HELP "The context-enhanced additive heuristic"
-<<<<<<< HEAD
-    SOURCES cea_heuristic.cc
+    SOURCES
+        heuristics/cea_heuristic.cc
     DEPENDS DOMAIN_TRANSITION_GRAPH
-=======
-    SOURCES
-        heuristics/cea_heuristic.cc
->>>>>>> f4af90da
 )
 
 fast_downward_plugin(
     NAME CG_HEURISTIC
     HELP "The causal graph heuristic"
-<<<<<<< HEAD
-    SOURCES cg_heuristic.cc
-            cg_cache.cc
+    SOURCES heuristics/cg_heuristic.cc
+            heuristics/cg_cache.cc
     DEPENDS DOMAIN_TRANSITION_GRAPH
 )
 
@@ -274,11 +269,6 @@
     SOURCES
         domain_transition_graph.cc
     DEPENDENCY_ONLY
-=======
-    SOURCES
-        heuristics/cg_heuristic.cc
-        heuristics/cg_cache.cc
->>>>>>> f4af90da
 )
 
 fast_downward_plugin(
