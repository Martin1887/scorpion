#ifndef STATE_REGISTRY_H
#define STATE_REGISTRY_H

#include "abstract_task.h"
#include "axioms.h"
#include "global_state.h"
#include "state_id.h"

#include "algorithms/int_packer.h"
#include "algorithms/segmented_vector.h"
#include "utils/hash.h"

#include <set>
#include <unordered_set>

/*
  Overview of classes relevant to storing and working with registered states.

  GlobalState
    This class is used for manipulating states.
    It contains the (uncompressed) variable values for fast access by the heuristic.
    A State is always registered in a StateRegistry and has a valid ID.
    States can be constructed from a StateRegistry by factory methods for the
    initial state and successor states.
    They never own the actual state data which is borrowed from the StateRegistry
    that created them.

  StateID
    StateIDs identify states within a state registry.
    If the registry is known, the ID is sufficient to look up the state, which
    is why IDs are intended for long term storage (e.g. in open lists).
    Internally, a StateID is just an integer, so it is cheap to store and copy.

  PackedStateBin (currently the same as unsigned int)
    The actual state data is internally represented as a PackedStateBin array.
    Each PackedStateBin can contain the values of multiple variables.
    To minimize allocation overhead, the implementation stores the data of many
    such states in a single large array (see SegmentedArrayVector).
    PackedStateBin arrays are never manipulated directly but through
    a global IntPacker object.

  -------------

  StateRegistry
    The StateRegistry allows to create states giving them an ID. IDs from
    different state registries must not be mixed.
    The StateRegistry also stores the actual state data in a memory friendly way.
    It uses the following class:

  SegmentedArrayVector<PackedStateBin>
    This class is used to store the actual (packed) state data for all states
    while avoiding dynamically allocating each state individually.
    The index within this vector corresponds to the ID of the state.

  PerStateInformation<T>
    Associates a value of type T with every state in a given StateRegistry.
    Can be thought of as a very compactly implemented map from GlobalState to T.
    References stay valid forever. Memory usage is essentially the same as a
    vector<T> whose size is the number of states in the registry.


  ---------------
  Usage example 1
  ---------------
  Problem:
    A search node contains a state together with some information about how this
    state was reached and the status of the node. The state data is already
    stored and should not be duplicated. Open lists should in theory store search
    nodes but we want to keep the amount of data stored in the open list to a
    minimum.

  Solution:

    SearchNodeInfo
      Remaining part of a search node besides the state that needs to be stored.

    SearchNode
      A SearchNode combines a StateID, a reference to a SearchNodeInfo and
      OperatorCost. It is generated for easier access and not intended for long
      term storage. The state data is only stored once an can be accessed
      through the StateID.

    SearchSpace
      The SearchSpace uses PerStateInformation<SearchNodeInfo> to map StateIDs to
      SearchNodeInfos. The open lists only have to store StateIDs which can be
      used to look up a search node in the SearchSpace on demand.

  ---------------
  Usage example 2
  ---------------
  Problem:
    In the LMcount heuristic each state should store which landmarks are
    already reached when this state is reached. This should only require
    additional memory, when the LMcount heuristic is used.

  Solution:
    The heuristic object uses a field of type PerStateInformation<std::vector<bool> >
    to store for each state and each landmark whether it was reached in this state.
*/

<<<<<<< HEAD
class OperatorProxy;
=======
class GlobalOperator;
>>>>>>> 256b388c
class PerStateInformationBase;

class StateRegistry {
    struct StateIDSemanticHash {
        const segmented_vector::SegmentedArrayVector<PackedStateBin> &state_data_pool;
        int state_size;
        StateIDSemanticHash(
            const segmented_vector::SegmentedArrayVector<PackedStateBin> &state_data_pool,
            int state_size)
            : state_data_pool(state_data_pool),
              state_size(state_size) {
        }

        size_t operator()(StateID id) const {
            const PackedStateBin *data = state_data_pool[id.value];
            utils::HashState hash_state;
            for (int i = 0; i < state_size; ++i) {
                hash_state.feed(data[i]);
            }
            return hash_state.get_hash64();
        }
    };

    struct StateIDSemanticEqual {
        const segmented_vector::SegmentedArrayVector<PackedStateBin> &state_data_pool;
        int state_size;
        StateIDSemanticEqual(
            const segmented_vector::SegmentedArrayVector<PackedStateBin> &state_data_pool,
            int state_size)
            : state_data_pool(state_data_pool),
              state_size(state_size) {
        }

        bool operator()(StateID lhs, StateID rhs) const {
            const PackedStateBin *lhs_data = state_data_pool[lhs.value];
            const PackedStateBin *rhs_data = state_data_pool[rhs.value];
            return std::equal(lhs_data, lhs_data + state_size, rhs_data);
        }
    };

    /*
      Hash set of StateIDs used to detect states that are already registered in
      this registry and find their IDs. States are compared/hashed semantically,
      i.e. the actual state data is compared, not the memory location.
    */
    using StateIDSet = std::unordered_set<StateID, StateIDSemanticHash, StateIDSemanticEqual>;

    /* TODO: The state registry still doesn't use the task interface completely.
             Fixing this is part of issue509. */
    /* TODO: AbstractTask is an implementation detail that is not supposed to
             leak. In the long run, we should store a TaskProxy here. */
    const AbstractTask &task;

    /* TODO: When we switch StateRegistry to the task interface, the next three
             members should come from the task. */
    const int_packer::IntPacker &state_packer;
    AxiomEvaluator &axiom_evaluator;
    const std::vector<int> &initial_state_data;
    const int num_variables;

    segmented_vector::SegmentedArrayVector<PackedStateBin> state_data_pool;
    StateIDSet registered_states;

    GlobalState *cached_initial_state;
    mutable std::set<PerStateInformationBase *> subscribers;

    StateID insert_id_or_pop_state();
    int get_bins_per_state() const;
public:
    StateRegistry(
        const AbstractTask &task, const int_packer::IntPacker &state_packer,
        AxiomEvaluator &axiom_evaluator, const std::vector<int> &initial_state_data);
    ~StateRegistry();

    /* TODO: Ideally, this should return a TaskProxy. (See comment above the
             declaration of task.) */
    const AbstractTask &get_task() const {
        return task;
    }

    int get_num_variables() const {
        return num_variables;
    }

    int get_state_value(const PackedStateBin *buffer, int var) const {
        return state_packer.get(buffer, var);
    }

    /*
      Returns the state that was registered at the given ID. The ID must refer
      to a state in this registry. Do not mix IDs from from different registries.
    */
    GlobalState lookup_state(StateID id) const;

    /*
      Returns a reference to the initial state and registers it if this was not
      done before. The result is cached internally so subsequent calls are cheap.
    */
    const GlobalState &get_initial_state();

    /*
      Returns the state that results from applying op to predecessor and
      registers it if this was not done before. This is an expensive operation
      as it includes duplicate checking.
    */
    GlobalState get_successor_state(const GlobalState &predecessor, const OperatorProxy &op);

    /*
      Returns the number of states registered so far.
    */
    size_t size() const {
        return registered_states.size();
    }

    int get_state_size_in_bytes() const;

    /*
      Remembers the given PerStateInformation. If this StateRegistry is
      destroyed, it notifies all subscribed PerStateInformation objects.
      The information stored in them that relates to states from this
      registry is then destroyed as well.
    */
    void subscribe(PerStateInformationBase *psi) const;
    void unsubscribe(PerStateInformationBase *psi) const;

    class const_iterator : public std::iterator<
                               std::forward_iterator_tag, StateID> {
        /*
          We intentionally omit parts of the forward iterator concept
          (e.g. default construction, copy assignment, post-increment)
          to reduce boilerplate. Supported compilers may complain about
          this, in which case we will add the missing methods.
        */

        friend class StateRegistry;
        const StateRegistry &registry;
        StateID pos;

        const_iterator(const StateRegistry &registry, size_t start)
            : registry(registry), pos(start) {}
public:
        const_iterator &operator++() {
            ++pos.value;
            return *this;
        }

        bool operator==(const const_iterator &rhs) {
            assert(&registry == &rhs.registry);
            return pos == rhs.pos;
        }

        bool operator!=(const const_iterator &rhs) {
            return !(*this == rhs);
        }

        StateID operator*() {
            return pos;
        }

        StateID *operator->() {
            return &pos;
        }
    };

    const_iterator begin() const {
        return const_iterator(*this, 0);
    }

    const_iterator end() const {
        return const_iterator(*this, size());
    }
};

#endif<|MERGE_RESOLUTION|>--- conflicted
+++ resolved
@@ -98,11 +98,7 @@
     to store for each state and each landmark whether it was reached in this state.
 */
 
-<<<<<<< HEAD
-class OperatorProxy;
-=======
 class GlobalOperator;
->>>>>>> 256b388c
 class PerStateInformationBase;
 
 class StateRegistry {
@@ -208,7 +204,7 @@
       registers it if this was not done before. This is an expensive operation
       as it includes duplicate checking.
     */
-    GlobalState get_successor_state(const GlobalState &predecessor, const OperatorProxy &op);
+    GlobalState get_successor_state(const GlobalState &predecessor, const GlobalOperator &op);
 
     /*
       Returns the number of states registered so far.
