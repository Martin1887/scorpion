--- conflicted
+++ resolved
@@ -382,9 +382,12 @@
     bool help_mode;
 };
 
-<<<<<<< HEAD
-
-
+struct OptionFlags {
+    OptionFlags(bool mand = true)
+        : mandatory(mand) {
+    }
+    bool mandatory;
+};
 
 struct ArgumentInfo {
     ArgumentInfo(
@@ -509,14 +512,5 @@
     static DocStore *instance_;
     std::map<std::string, DocStruct> registered;
 };
-=======
-struct OptionFlags {
-    OptionFlags(bool mand = true)
-        : mandatory(mand) {
-    }
-    bool mandatory;
-};
-
->>>>>>> d63babda
 
 #endif