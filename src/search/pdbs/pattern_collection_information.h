--- conflicted
+++ resolved
@@ -24,12 +24,8 @@
     TaskProxy task_proxy;
     std::shared_ptr<PatternCollection> patterns;
     std::shared_ptr<PDBCollection> pdbs;
-<<<<<<< HEAD
     std::shared_ptr<ProjectionCollection> projections;
-    std::shared_ptr<MaxAdditivePDBSubsets> max_additive_subsets;
-=======
     std::shared_ptr<std::vector<PatternClique>> pattern_cliques;
->>>>>>> e1e459a0
 
     void create_pdbs_if_missing();
     void create_pattern_cliques_if_missing();
@@ -42,27 +38,18 @@
     ~PatternCollectionInformation() = default;
 
     void set_pdbs(const std::shared_ptr<PDBCollection> &pdbs);
-<<<<<<< HEAD
     void set_projections(std::shared_ptr<ProjectionCollection> &projections);
-    void set_max_additive_subsets(
-        const std::shared_ptr<MaxAdditivePDBSubsets> &max_additive_subsets);
-=======
     void set_pattern_cliques(
         const std::shared_ptr<std::vector<PatternClique>> &pattern_cliques);
 
     TaskProxy get_task_proxy() const {
         return task_proxy;
     }
->>>>>>> e1e459a0
 
     std::shared_ptr<PatternCollection> get_patterns() const;
     std::shared_ptr<PDBCollection> get_pdbs();
-<<<<<<< HEAD
     std::shared_ptr<ProjectionCollection> get_projections();
-    std::shared_ptr<MaxAdditivePDBSubsets> get_max_additive_subsets();
-=======
     std::shared_ptr<std::vector<PatternClique>> get_pattern_cliques();
->>>>>>> e1e459a0
 };
 }
 
