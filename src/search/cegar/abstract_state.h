#ifndef CEGAR_ABSTRACT_STATE_H
#define CEGAR_ABSTRACT_STATE_H

#include "domains.h"
#include "transition.h"

#include <string>
#include <utility>
#include <vector>

class ConditionsProxy;
class OperatorProxy;
class State;
class TaskProxy;

namespace cegar {
class AbstractState;
class Node;

using Transitions = std::vector<Transition>;

// To save space we store self-loops (operator indices) separately.
using Loops = std::vector<int>;

class AbstractSearchInfo {
    int g;
    Transition incoming_transition;

    static const int UNDEFINED_OPERATOR;

public:
    AbstractSearchInfo()
        : incoming_transition(UNDEFINED_OPERATOR, nullptr) {
        reset();
    }

    void reset() {
        g = std::numeric_limits<int>::max();
        incoming_transition = Transition(UNDEFINED_OPERATOR, nullptr);
    }

    void decrease_g_value_to(int new_g) {
        assert(new_g <= g);
        g = new_g;
    }

    int get_g_value() const {
        return g;
    }

    void set_incoming_transition(const Transition &transition) {
        incoming_transition = transition;
    }

    const Transition &get_incoming_transition() const {
        assert(incoming_transition.op_id != UNDEFINED_OPERATOR &&
               incoming_transition.target);
        return incoming_transition;
    }
};

/*
  Store and update abstract Domains and transitions.
*/
class AbstractState {
    // Abstract domains for all variables.
    Domains domains;

    // This state's node in the refinement hierarchy.
    Node *node;

    // Transitions from and to other abstract states.
    Transitions incoming_transitions;
    Transitions outgoing_transitions;

    // Self-loops.
    Loops loops;

    AbstractSearchInfo search_info;

    // Construct instances with factory methods.
    AbstractState(const Domains &domains, Node *node);

    void remove_non_looping_transition(
        Transitions &transitions, int op_id, AbstractState *other);

    bool is_more_general_than(const AbstractState &other) const;

public:
    void add_outgoing_transition(int op_id, AbstractState *target);
    void add_incoming_transition(int op_id, AbstractState *src);
    void add_loop(int op_id);

    void remove_incoming_transition(int op_id, AbstractState *other);
    void remove_outgoing_transition(int op_id, AbstractState *other);

    bool domains_intersect(const AbstractState *other, int var) const;

    AbstractState(const AbstractState &) = delete;

    AbstractState(AbstractState &&other);

    // Return the size of var's abstract domain for this state.
    int count(int var) const;

    bool contains(int var, int value) const;

    // Return the abstract state in which applying "op" leads to this state.
    AbstractState regress(OperatorProxy op) const;

    /*
      Split this state into two new states by separating the "wanted" values
      from the other values in the abstract domain and return the resulting two
      new states.
    */
    std::pair<AbstractState *, AbstractState *> split(
        int var, const std::vector<int> &wanted);

    bool includes(const State &concrete_state) const;

    void set_h_value(int new_h);
    int get_h_value() const;

    const Transitions &get_outgoing_transitions() const {
        return outgoing_transitions;
    }

    const Transitions &get_incoming_transitions() const {
        return incoming_transitions;
    }

    const Loops &get_loops() const {
        return loops;
    }

<<<<<<< HEAD
    Node *get_node() const {
        return node;
    }

    AbstractSearchInfo &get_search_info() {return search_info; }
=======
    AbstractSearchInfo &get_search_info() {return search_info;}
>>>>>>> ce18c1ac

    friend std::ostream &operator<<(std::ostream &os, const AbstractState &state) {
        return os << state.domains;
    }

    /*
      Create the initial unrefined abstract state on the heap. Must be deleted
      by the caller.

      TODO: Return unique_ptr?
    */
    static AbstractState *get_trivial_abstract_state(
        const TaskProxy &task_proxy, Node *root_node);

    // Create the Cartesian set that corresponds to the given fact conditions.
    static AbstractState get_abstract_state(
        const TaskProxy &task_proxy, const ConditionsProxy &conditions);
};
}

#endif<|MERGE_RESOLUTION|>--- conflicted
+++ resolved
@@ -133,15 +133,11 @@
         return loops;
     }
 
-<<<<<<< HEAD
     Node *get_node() const {
         return node;
     }
 
-    AbstractSearchInfo &get_search_info() {return search_info; }
-=======
     AbstractSearchInfo &get_search_info() {return search_info;}
->>>>>>> ce18c1ac
 
     friend std::ostream &operator<<(std::ostream &os, const AbstractState &state) {
         return os << state.domains;
