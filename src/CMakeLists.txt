# Usage:
#         cmake -S src -B builds/release
#         cmake --build builds/release
# The first call caches settings in the build directory and reads
# them from the cache on subsequent builds. If you want to change the
# settings of some options, do _not_ change the CMakeLists.txt files.
# Instead, create a new build directory, pass -DMY_OPTION=my_value to
# cmake. Alternatively, you can use a cmake GUI like ccmake to edit
# the cache.
#
# Two build targets are defined:
#
# * release (default)
#      -O3 optimisation, debugging symbols, assertions inactive
# * debug
#      -O3 optimisation, full debugging information, assertions active
#
# In all build targets, we overwrite the default configuration to
# include "-g", allow cross compilation and switch to pedantic error
# reporting.
#
# You can change the build target, by adding the parameter
#   -DCMAKE_BUILD_TYPE=type
# to the cmake call.

<<<<<<< HEAD
# Compatibility with CMake < 2.8.12 will be removed from a future version of CMake.
# For Windows we actually require CMake >= 3.12.
cmake_minimum_required(VERSION 2.8.12)

# If it's available, use ccache to cache compilation results. The two ccache options
# allow sharing compilation results between different build directories.
find_program(CCACHE_FOUND ccache)
if(CCACHE_FOUND AND NOT WIN32)  # Windows Github Actions find "ccache" --> ignore it.
    message("Using ccache")
    set_property(GLOBAL PROPERTY RULE_LAUNCH_COMPILE
        "CCACHE_BASEDIR=${CMAKE_CURRENT_SOURCE_DIR} CCACHE_NOHASHDIR=true ccache")
endif(CCACHE_FOUND AND NOT WIN32)
=======
cmake_minimum_required(VERSION 3.16)
>>>>>>> 7c78ba56

project(fast-downward
    DESCRIPTION "Fast Downward is a domain-independent classical planning system."
    HOMEPAGE_URL https://www.fast-downward.org/)

set(CMAKE_RUNTIME_OUTPUT_DIRECTORY ${CMAKE_CURRENT_BINARY_DIR}/bin)

# Add planner components.

# Copy the translator into the output directory.
add_custom_target(translate ALL)
add_custom_command(TARGET translate POST_BUILD
    COMMAND ${CMAKE_COMMAND} -E copy_directory
        ${CMAKE_CURRENT_SOURCE_DIR}/translate
        ${CMAKE_RUNTIME_OUTPUT_DIRECTORY}/${CMAKE_CFG_INTDIR}/translate
    COMMENT "Copying translator module into output directory")

<<<<<<< HEAD
add_subdirectory(preprocess_h2)
=======
# Add search component as a subproject.
>>>>>>> 7c78ba56
add_subdirectory(search)<|MERGE_RESOLUTION|>--- conflicted
+++ resolved
@@ -23,10 +23,7 @@
 #   -DCMAKE_BUILD_TYPE=type
 # to the cmake call.
 
-<<<<<<< HEAD
-# Compatibility with CMake < 2.8.12 will be removed from a future version of CMake.
-# For Windows we actually require CMake >= 3.12.
-cmake_minimum_required(VERSION 2.8.12)
+cmake_minimum_required(VERSION 3.16)
 
 # If it's available, use ccache to cache compilation results. The two ccache options
 # allow sharing compilation results between different build directories.
@@ -36,9 +33,6 @@
     set_property(GLOBAL PROPERTY RULE_LAUNCH_COMPILE
         "CCACHE_BASEDIR=${CMAKE_CURRENT_SOURCE_DIR} CCACHE_NOHASHDIR=true ccache")
 endif(CCACHE_FOUND AND NOT WIN32)
-=======
-cmake_minimum_required(VERSION 3.16)
->>>>>>> 7c78ba56
 
 project(fast-downward
     DESCRIPTION "Fast Downward is a domain-independent classical planning system."
@@ -56,9 +50,7 @@
         ${CMAKE_RUNTIME_OUTPUT_DIRECTORY}/${CMAKE_CFG_INTDIR}/translate
     COMMENT "Copying translator module into output directory")
 
-<<<<<<< HEAD
+# Add search component as a subproject.
+set(FAST_DOWNWARD_MAIN_CMAKELISTS_READ TRUE)
 add_subdirectory(preprocess_h2)
-=======
-# Add search component as a subproject.
->>>>>>> 7c78ba56
 add_subdirectory(search)