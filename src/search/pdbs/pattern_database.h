--- conflicted
+++ resolved
@@ -48,12 +48,8 @@
                      const std::vector<FactPair> &preconditions,
                      const std::vector<FactPair> &effects,
                      int cost,
-<<<<<<< HEAD
-                     const std::vector<std::size_t> &hash_multipliers,
+                     const std::vector<int> &hash_multipliers,
                      int concrete_op_id);
-=======
-                     const std::vector<int> &hash_multipliers);
->>>>>>> 55f08fb5
     ~AbstractOperator();
 
     /*
@@ -162,11 +158,7 @@
       according abstract state. This is only used for table lookup
       (distances) during search.
     */
-<<<<<<< HEAD
-    std::size_t hash_index_of_concrete_state(const std::vector<int> &state) const;
-=======
     int hash_index(const std::vector<int> &state) const;
->>>>>>> 55f08fb5
 public:
     /*
       Important: It is assumed that the pattern (passed via Options) is
