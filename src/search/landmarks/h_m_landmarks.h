--- conflicted
+++ resolved
@@ -71,30 +71,17 @@
 // changed anymore at this moment.
 class HMLandmarks : public LandmarkFactory {
 public:
-<<<<<<< HEAD
     HMLandmarks(const Options &opts);
-    ~HMLandmarks() {
-    }
-
-    virtual void generate_landmarks();
-
-// should be used together in a tuple?
-    bool interesting(int var1, int val1, int var2, int val2);
-
-protected:
-=======
-    HMLandmarks(LandmarkGraph::Options &options, Exploration *exploration, int m);
-    virtual ~HMLandmarks() {};
+    virtual ~HMLandmarks() {}
 
 // should be used together in a tuple?
     bool interesting(int var1, int val1, int var2, int val2);
 private:
->>>>>>> 3c895a8e
 //  typedef std::set<std::pair<int,int> > TriggerSet;
     typedef __gnu_cxx::hash_map<int, std::set<int> > TriggerSet;
 
-    void generate_landmarks();
-    
+    virtual void generate_landmarks();
+
     void compute_h_m_landmarks();
     void compute_noop_landmarks(int op_index, int noop_index,
                                 std::list<int> const &local_landmarks,
