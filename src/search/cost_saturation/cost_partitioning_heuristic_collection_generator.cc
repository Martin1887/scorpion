--- conflicted
+++ resolved
@@ -112,7 +112,7 @@
     log << "Start computing cost partitionings" << endl;
     vector<CostPartitioningHeuristic> cp_heuristics;
     int evaluated_orders = 0;
-<<<<<<< HEAD
+    int size_kb = 0;
 
     /* Loop over systematic projection orders, create full orders and add them
        if they're diverse or unconditionally, if diversification is off. */
@@ -130,15 +130,16 @@
                 order.push_back(abs_id);
             }
         }
+        vector<int> remaining_costs = costs;
         CostPartitioningHeuristic cp_heuristic = cp_function(
-            abstractions, order, costs);
+            abstractions, order, remaining_costs, abstract_state_ids_for_init);
         if (!diversifier || diversifier->is_diverse(cp_heuristic)) {
             cp_heuristics.push_back(move(cp_heuristic));
             if (diversifier) {
-                log << "Sum over max h values for " << num_samples
+                log << "Average finite h value for " << num_samples
                     << " samples after " << timer.get_elapsed_time()
                     << " of diversification for systematic sequences: "
-                    << diversifier->compute_sum_portfolio_h_value_for_samples()
+                    << diversifier->compute_avg_finite_sample_h_value()
                     << endl;
             }
         }
@@ -150,9 +151,6 @@
     log << "Selected projection orders: " << num_selected_projection_orders
         << "/" << num_projection_orders << " = " << selected_percentage << endl;
 
-=======
-    int size_kb = 0;
->>>>>>> 81dca48d
     while (static_cast<int>(cp_heuristics.size()) < max_orders &&
            (!timer.is_expired() || cp_heuristics.empty()) &&
            (size_kb < max_size_kb)) {
