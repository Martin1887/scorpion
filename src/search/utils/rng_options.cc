--- conflicted
+++ resolved
@@ -15,11 +15,7 @@
         "Set to any other value to use a local random number generator with "
         "the given seed.",
         "-1",
-<<<<<<< HEAD
-        plugins::Bounds("-1", "infinity"));
-=======
-        options::Bounds("-2", "infinity"));
->>>>>>> d9425807
+        plugins::Bounds("-2", "infinity"));
 }
 
 shared_ptr<RandomNumberGenerator> parse_rng_from_options(
