--- conflicted
+++ resolved
@@ -1,10 +1,8 @@
 #include "cost_partitioning_heuristic.h"
 
 #include "../utils/collections.h"
-#include "../utils/logging.h"
 
 #include <cassert>
-#include <iostream>
 
 using namespace std;
 
@@ -13,26 +11,9 @@
 
 void CostPartitioningHeuristic::add_h_values(
     int abstraction_id, vector<int> &&h_values) {
-<<<<<<< HEAD
-    if (false) {
-        double total = h_values.size();
-        int zeros = count(h_values.begin(), h_values.end(), 0);
-        int infs = count(h_values.begin(), h_values.end(), INF);
-        bool store = any_of(
-            h_values.begin(), h_values.end(), [](int h) {return h > 0;});
-        bool should_store = any_of(
-            h_values.begin(), h_values.end(), [](int h) {return h > 0 && h != INF;});
-        utils::Log() << zeros / total << " + " << (total - zeros - infs) / total
-                     << " + " << infs / total << " = " << h_values.size()
-                     << " " << store << "=" << should_store << endl;
-    }
-
-    if (any_of(h_values.begin(), h_values.end(), [](int h) {return h > 0 && h != INF;})) {
-=======
     if (any_of(h_values.begin(), h_values.end(), [](int h) {
                    return h > 0 && (!g_store_unsolvable_states_once_hacked || h != INF);
                })) {
->>>>>>> e1e459a0
         lookup_tables.emplace_back(abstraction_id, move(h_values));
     }
 }
