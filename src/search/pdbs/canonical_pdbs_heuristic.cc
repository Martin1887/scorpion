--- conflicted
+++ resolved
@@ -27,18 +27,11 @@
         pattern_collection_info.get_max_additive_subsets();
     cout << "PDB collection construction time: " << timer << endl;
 
-<<<<<<< HEAD
-    if (opts.get<bool>("dominance_pruning")) {
-        int num_variables = TaskProxy(*task).get_variables().size();
-        max_additive_subsets = prune_dominated_subsets(
-            *pdbs, *max_additive_subsets, num_variables);
-=======
     double max_time_dominance_pruning = opts.get<double>("max_time_dominance_pruning");
     if (max_time_dominance_pruning > 0.0) {
         int num_variables = TaskProxy(*task).get_variables().size();
         max_additive_subsets = prune_dominated_subsets(
             *pdbs, *max_additive_subsets, num_variables, max_time_dominance_pruning);
->>>>>>> 5afc966d
     }
     return CanonicalPDBs(max_additive_subsets);
 }
