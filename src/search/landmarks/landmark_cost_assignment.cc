#include "landmark_cost_assignment.h"

#include "landmark_graph.h"

#include "../utilities.h"

#ifdef USE_LP
#include "CoinPackedMatrix.hpp"
#include <sys/times.h>
#endif

#include <cstdlib>
#include <iostream>
#include <limits>

using namespace std;


LandmarkCostAssignment::LandmarkCostAssignment(
    LandmarkGraph &graph, OperatorCost cost_type_)
    : lm_graph(graph), cost_type(cost_type_) {
}


LandmarkCostAssignment::~LandmarkCostAssignment() {
}


const set<int> &LandmarkCostAssignment::get_achievers(
    int lmn_status, const LandmarkNode &lmn) const {
    // Return relevant achievers of the landmark according to its status.
    if (lmn_status == lm_not_reached)
        return lmn.first_achievers;
    else if (lmn_status == lm_needed_again)
        return lmn.possible_achievers;
    else
        return empty;
}


/* Uniform cost partioning */
LandmarkUniformSharedCostAssignment::LandmarkUniformSharedCostAssignment(
    LandmarkGraph &graph, bool use_action_landmarks_, OperatorCost cost_type_)
    : LandmarkCostAssignment(graph, cost_type_), use_action_landmarks(use_action_landmarks_) {
}


LandmarkUniformSharedCostAssignment::~LandmarkUniformSharedCostAssignment() {
}


double LandmarkUniformSharedCostAssignment::cost_sharing_h_value() {
    vector<int> achieved_lms_by_op(g_operators.size(), 0);
    vector<bool> action_landmarks(g_operators.size(), false);

    const set<LandmarkNode *> &nodes = lm_graph.get_nodes();
    set<LandmarkNode *>::iterator node_it;

    double h = 0;

    // First pass: compute which op achieves how many landmarks.
    // Along the way, mark action landmarks and add their cost to h.
    for (node_it = nodes.begin(); node_it != nodes.end(); ++node_it) {
        LandmarkNode &node = **node_it;
        int lmn_status = node.get_status();
        if (lmn_status != lm_reached) {
            const set<int> &achievers = get_achievers(lmn_status, node);
            assert(!achievers.empty());
            if (use_action_landmarks && achievers.size() == 1) {
                // We have found an action landmark for this state.
                int op_id = *achievers.begin();
                assert(in_bounds(op_id, g_operators));
                if (!action_landmarks[op_id]) {
                    action_landmarks[op_id] = true;
                    const GlobalOperator &op = lm_graph.get_operator_for_lookup_index(
                        op_id);
                    h += get_adjusted_action_cost(op, cost_type);
                }
            } else {
                set<int>::const_iterator ach_it;
                for (ach_it = achievers.begin(); ach_it != achievers.end();
                     ++ach_it) {
                    int op_id = *ach_it;
                    assert(in_bounds(op_id, g_operators));
                    ++achieved_lms_by_op[op_id];
                }
            }
        }
    }

    vector<LandmarkNode *> relevant_lms;

    // Second pass: Remove landmarks from consideration that are
    // covered by an action landmark; decrease the counters accordingly
    // so that no unnecessary cost is assigned to these landmarks.
    for (node_it = nodes.begin(); node_it != nodes.end(); ++node_it) {
        LandmarkNode &node = **node_it;
        int lmn_status = node.get_status();
        if (lmn_status != lm_reached) {
            const set<int> &achievers = get_achievers(lmn_status, node);
            set<int>::const_iterator ach_it;
            bool covered_by_action_lm = false;
            for (ach_it = achievers.begin(); ach_it != achievers.end();
                 ++ach_it) {
                int op_id = *ach_it;
                assert(in_bounds(op_id, g_operators));
                if (action_landmarks[op_id]) {
                    covered_by_action_lm = true;
                    break;
                }
            }
            if (covered_by_action_lm) {
                for (ach_it = achievers.begin(); ach_it != achievers.end();
                     ++ach_it) {
                    int op_id = *ach_it;
                    assert(in_bounds(op_id, g_operators));
                    --achieved_lms_by_op[op_id];
                }
            } else {
                relevant_lms.push_back(&node);
            }
        }
    }

    // Third pass: Count shared costs for the remaining landmarks.
    for (size_t i = 0; i < relevant_lms.size(); ++i) {
        LandmarkNode &node = *relevant_lms[i];
        int lmn_status = node.get_status();
        const set<int> &achievers = get_achievers(lmn_status, node);
        set<int>::const_iterator ach_it;
        double min_cost = numeric_limits<double>::max();
        for (ach_it = achievers.begin(); ach_it != achievers.end();
             ++ach_it) {
            int op_id = *ach_it;
<<<<<<< HEAD
            assert(op_id >= 0 && op_id < g_operators.size());
            const GlobalOperator &op = lm_graph.get_operator_for_lookup_index(
=======
            assert(in_bounds(op_id, g_operators));
            const Operator &op = lm_graph.get_operator_for_lookup_index(
>>>>>>> e298f909
                op_id);
            int num_achieved = achieved_lms_by_op[op_id];
            assert(num_achieved >= 1);
            double shared_cost = double(get_adjusted_action_cost(op, cost_type)) / num_achieved;
            min_cost = min(min_cost, shared_cost);
        }
        h += min_cost;
    }

    return h;
}

LandmarkEfficientOptimalSharedCostAssignment::LandmarkEfficientOptimalSharedCostAssignment(
    LandmarkGraph &graph, OperatorCost cost_type, LPSolverType solver_type)
    : LandmarkCostAssignment(graph, cost_type) {
#ifdef USE_LP
    si = create_lp_solver(solver_type);
#else
    // silence unused variable warning
    (void)solver_type;
    cerr << "You must build the planner with the USE_LP symbol defined" << endl;
    exit_with(EXIT_CRITICAL_ERROR);
#endif
}

LandmarkEfficientOptimalSharedCostAssignment::~LandmarkEfficientOptimalSharedCostAssignment() {
#ifdef USE_LP
    delete si;
#endif
}

double LandmarkEfficientOptimalSharedCostAssignment::cost_sharing_h_value() {
#ifdef USE_LP
    try {
        // TODO: This could probably be speeded up by taking some of
        //       the relevant dynamic memory management out of the
        //       method, using loadProblem instead of assignProblem.
        // TODO: We could also do the same thing with action landmarks we
        //       do in the uniform cost partitioning case.

        struct tms start, end_build, end_solve, end_all;
        times(&start);

        // The LP has one variable (column) per landmark and one
        // inequality (row) per operator.
        int num_cols = lm_graph.number_of_landmarks();
        int num_rows = g_operators.size();

        // Set up lower bounds, upper bounds and objective function
        // coefficients for the landmarks.
        // We want to maximize 1 * cost(lm_1) + ... + 1 * cost(lm_n),
        // so the coefficients are all 1.
        // The range of cost(lm_1) is {0} if the landmark is already
        // reached; otherwise it is [0, infinity].
        double *objective = new double[num_cols];
        double *col_lb = new double[num_cols];
        double *col_ub = new double[num_cols];

        for (int lm_id = 0; lm_id < num_cols; ++lm_id) {
            const LandmarkNode *lm = lm_graph.get_lm_for_index(lm_id);
            bool reached = (lm->get_status() == lm_reached);
            objective[lm_id] = 1.0;
            col_lb[lm_id] = 0.0;
            col_ub[lm_id] = reached ? 0.0 : si->getInfinity();
        }

        // Set up lower bounds and upper bounds for the inequalities.
        // These simply say that the operator's total cost must fall
        // between 0 and the real operator cost.
        double *row_lb = new double[num_rows];
        double *row_ub = new double[num_rows];
<<<<<<< HEAD
        for (int op_id = 0; op_id < g_operators.size(); ++op_id) {
            const GlobalOperator &op = g_operators[op_id];
=======
        for (size_t op_id = 0; op_id < g_operators.size(); ++op_id) {
            const Operator &op = g_operators[op_id];
>>>>>>> e298f909
            row_lb[op_id] = 0;
            row_ub[op_id] = get_adjusted_action_cost(op, cost_type);
        }

        // Define the constraint matrix. The constraints are of the form
        // cost(lm_i1) + cost(lm_i2) + ... + cost(lm_in) <= cost(o)
        // where lm_i1 ... lm_in are the landmarks for which o is a
        // relevant achiever. Hence, we add a triple (op, lm, 1.0)
        // for each relevant achiever op of landmark lm, denoting that
        // in the op-th row and lm-th column, the matrix has a 1.0 entry.
        vector<int> operator_indices;
        vector<int> landmark_indices;

        for (int lm_id = 0; lm_id < num_cols; ++lm_id) {
            const LandmarkNode *lm = lm_graph.get_lm_for_index(lm_id);
            int lm_status = lm->get_status();
            if (lm_status != lm_reached) {
                const set<int> &achievers = get_achievers(lm_status, *lm);
                assert(!achievers.empty());
                set<int>::const_iterator ach_it;
                for (ach_it = achievers.begin(); ach_it != achievers.end();
                     ++ach_it) {
                    int op_id = *ach_it;
                    assert(in_bounds(op_id, g_operators));
                    operator_indices.push_back(op_id);
                    landmark_indices.push_back(lm_id);
                }
            }
        }
        size_t num_constraints = operator_indices.size();
        vector<double> coefficients(num_constraints, 1.0);

        CoinPackedMatrix *matrix = new CoinPackedMatrix(
            false,
            &*operator_indices.begin(),
            &*landmark_indices.begin(),
            &*coefficients.begin(),
            num_constraints);

        // Load the problem to OSI.
        // The OSI algorithm will delete (resp. delete[]) these six.
        si->assignProblem(matrix, col_lb, col_ub, objective, row_lb, row_ub);
        // We want to maximize the objective function.
        si->setObjSense(-1);

        times(&end_build);

        // Solve the linear program.
        si->messageHandler()->setLogLevel(0);
        si->initialSolve();
        times(&end_solve);

        double h = si->getObjValue();

        // We might call si->reset() here, but this makes the overall
        // code a bit slower in small tests, presumably due to dynamic
        // memory managment overhead in the LP library. So we don't
        // call it. This LP will be cleaned up once the next one is
        // constructed.

        times(&end_all);
        /*
        int total_ms = (end_all.tms_utime - start.tms_utime) * 10;
        int build_ms = (end_build.tms_utime - start.tms_utime) * 10;
        int solve_ms = (end_solve.tms_utime - end_build.tms_utime) * 10;

        cout << "Build: " << build_ms << " , Solve: " << solve_ms
             << " , Total: " << total_ms << endl;
        */
        return h;
    } catch (CoinError &ex) {
        handle_coin_error(ex);
    }
#else
    // Should be unreachable if USE_LP is not set.
    exit_with(EXIT_CRITICAL_ERROR);
#endif
}<|MERGE_RESOLUTION|>--- conflicted
+++ resolved
@@ -132,13 +132,8 @@
         for (ach_it = achievers.begin(); ach_it != achievers.end();
              ++ach_it) {
             int op_id = *ach_it;
-<<<<<<< HEAD
-            assert(op_id >= 0 && op_id < g_operators.size());
+            assert(in_bounds(op_id, g_operators));
             const GlobalOperator &op = lm_graph.get_operator_for_lookup_index(
-=======
-            assert(in_bounds(op_id, g_operators));
-            const Operator &op = lm_graph.get_operator_for_lookup_index(
->>>>>>> e298f909
                 op_id);
             int num_achieved = achieved_lms_by_op[op_id];
             assert(num_achieved >= 1);
@@ -210,13 +205,8 @@
         // between 0 and the real operator cost.
         double *row_lb = new double[num_rows];
         double *row_ub = new double[num_rows];
-<<<<<<< HEAD
-        for (int op_id = 0; op_id < g_operators.size(); ++op_id) {
+        for (size_t op_id = 0; op_id < g_operators.size(); ++op_id) {
             const GlobalOperator &op = g_operators[op_id];
-=======
-        for (size_t op_id = 0; op_id < g_operators.size(); ++op_id) {
-            const Operator &op = g_operators[op_id];
->>>>>>> e298f909
             row_lb[op_id] = 0;
             row_ub[op_id] = get_adjusted_action_cost(op, cost_type);
         }
