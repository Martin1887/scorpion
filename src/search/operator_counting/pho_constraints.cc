#include "pho_constraints.h"

<<<<<<< HEAD
#include "../plugin.h"

#include "../lp/lp_solver.h"

#include "../pdbs/canonical_pdbs_heuristic.h"
#include "../pdbs/pattern_generation_haslum.h"
#include "../pdbs/pattern_generation_systematic.h"
#include "../pdbs/pdb_heuristic.h"
#include "../pdbs/util.h"


namespace OperatorCounting {
PhOConstraints::PhOConstraints(const Options &opts)
    : options(opts),
      pdb_source(nullptr) {
}

PhOConstraints::~PhOConstraints() {
    if (!pdb_source) {
        for (PDBs::PatternDatabase *pdb : pdbs) {
            delete pdb;
        }
    }
}

void PhOConstraints::generate_pdbs(const shared_ptr<AbstractTask> task) {
    options.set<shared_ptr<AbstractTask>>("transform", task);
    options.set<int>("cost_type", NORMAL);
    TaskProxy task_proxy(*task);
    if (options.contains("min_improvement")) {
        // iPDB patterns
        options.set<bool>("cache_estimates", false);
        PDBs::PatternGenerationHaslum pgh(options);
        pdb_source = unique_ptr<PDBs::CanonicalPDBsHeuristic>(
            pgh.extract_pattern_collection_heuristic());
        pdbs = pdb_source->get_pattern_databases();
    } else {
        vector<vector<int>> patterns;
        if (options.contains("patterns")) {
            // Manually specified patterns
            patterns = options.get<vector<vector<int>>>("patterns");
        } else {
            // Systematically generated patterns
            PDBs::PatternGenerationSystematic pattern_generator(options);
            patterns = pattern_generator.get_patterns();
        }
        for (const vector<int> &pattern : patterns) {
            if (pdbs.size() % 1000 == 0) {
                cout << "Generated " << pdbs.size() << "/"
                     << patterns.size() << " PDBs" << endl;
            }
            PDBs::PatternDatabase *pdb = new PDBs::PatternDatabase(task_proxy, pattern);
            pdbs.push_back(pdb);
        }
        cout << "Generated " << pdbs.size() << "/"
             << patterns.size() << " PDBs" << endl;
    }
=======
#include "../lp_solver.h"
#include "../option_parser.h"
#include "../plugin.h"

#include "../pdbs/pattern_database.h"
#include "../pdbs/pattern_generator.h"

#include <cassert>
#include <limits>
#include <memory>
#include <vector>

using namespace std;


namespace OperatorCounting {
PhOConstraints::PhOConstraints(const Options &opts)
    : pattern_generator(
          opts.get<shared_ptr<PatternCollectionGenerator>>("patterns")) {
>>>>>>> 633821ac
}

void PhOConstraints::initialize_constraints(
    const std::shared_ptr<AbstractTask> task, vector<LP::LPConstraint> &constraints,
    double infinity) {
    assert(pattern_generator);
    PatternCollectionInformation pattern_collection_info =
        pattern_generator->generate(task);
    /*
      TODO issue590: Currently initialize_constraints should only be called
      once. When we separate constraint generators from constraints, we can
      create pattern_generator locally and no longer need to explicitly reset
      it.
    */
    pattern_generator = nullptr;
    pdbs = pattern_collection_info.get_pdbs();
    TaskProxy task_proxy(*task);
    constraint_offset = constraints.size();
<<<<<<< HEAD
    for (PDBs::PatternDatabase *pdb : pdbs) {
=======
    for (const shared_ptr<PatternDatabase> &pdb : *pdbs) {
>>>>>>> 633821ac
        constraints.emplace_back(0, infinity);
        LP::LPConstraint &constraint = constraints.back();
        for (OperatorProxy op : task_proxy.get_operators()) {
            if (pdb->is_operator_relevant(op)) {
                constraint.insert(op.get_id(), op.get_cost());
            }
        }
    }
}

bool PhOConstraints::update_constraints(const State &state,
<<<<<<< HEAD
                                        LP::LPSolver &lp_solver) {
    for (size_t i = 0; i < pdbs.size(); ++i) {
        int constraint_id = constraint_offset + i;
        PDBs::PatternDatabase *pdb = pdbs[i];
=======
                                        LPSolver &lp_solver) {
    for (size_t i = 0; i < pdbs->size(); ++i) {
        int constraint_id = constraint_offset + i;
        shared_ptr<PatternDatabase> pdb = (*pdbs)[i];
>>>>>>> 633821ac
        int h = pdb->get_value(state);
        if (h == numeric_limits<int>::max()) {
            return true;
        }
        lp_solver.set_constraint_lower_bound(constraint_id, h);
    }
    return false;
}

static shared_ptr<ConstraintGenerator> _parse(OptionParser &parser) {
    parser.document_synopsis(
        "Posthoc optimization constraints",
        "The generator will compute a PDB for each pattern and add the "
        "constraint h(s) <= sum_{o in relevant(h)} Count_o. For details, see\n"
        " * Florian Pommerening, Gabriele Roeger and Malte Helmert.<<BR>>\n"
        " [Getting the Most Out of Pattern Databases for Classical Planning "
        "http://ijcai.org/papers13/Papers/IJCAI13-347.pdf].<<BR>>\n "
        "In //Proceedings of the Twenty-Third International Joint "
        "Conference on Artificial Intelligence (IJCAI 2013)//, "
        "pp. 2357-2364. 2013.\n\n\n");

<<<<<<< HEAD
    Options opts;
    PDBs::parse_patterns(parser, opts);
    if (parser.dry_run())
        return nullptr;
    return make_shared<PhOConstraints>(opts);
}

static shared_ptr<ConstraintGenerator> _parse_systematic(OptionParser &parser) {
    parser.document_synopsis(
        "Posthoc optimization constraints for systematically generated patterns",
        "All (interesting) patterns with up to pattern_max_size variables are "
        "generated. The generator will compute a PDB for each pattern and add "
        "the constraint h(s) <= sum_{o in relevant(h)} Count_o. For details, "
        "see\n"
        " * Florian Pommerening, Gabriele Roeger and Malte Helmert.<<BR>>\n"
        " [Getting the Most Out of Pattern Databases for Classical Planning "
        "http://ijcai.org/papers13/Papers/IJCAI13-347.pdf].<<BR>>\n "
        "In //Proceedings of the Twenty-Third International Joint "
        "Conference on Artificial Intelligence (IJCAI 2013)//, "
        "pp. 2357-2364. 2013.\n\n\n");

    PDBs::PatternGenerationSystematic::add_systematic_pattern_options(parser);
    Options opts = parser.parse();

    if (parser.help_mode())
        return nullptr;
    PDBs::PatternGenerationSystematic::check_systematic_pattern_options(parser, opts);
    if (parser.dry_run())
        return nullptr;
    return make_shared<PhOConstraints>(opts);
}

static shared_ptr<ConstraintGenerator> _parse_ipdb(OptionParser &parser) {
    parser.document_synopsis(
        "Posthoc optimization constraints for iPDB patterns",
        "A pattern collection is discovered, using iPDB hillclimbing (see "
        "[Doc/Heuristic#iPDB])."
        "The generator will compute a PDB for each pattern and add the "
        "constraint h(s) <= sum_{o in relevant(h)} Count_o. For details, see\n"
        " * Florian Pommerening, Gabriele Roeger and Malte Helmert.<<BR>>\n"
        " [Getting the Most Out of Pattern Databases for Classical Planning "
        "http://ijcai.org/papers13/Papers/IJCAI13-347.pdf].<<BR>>\n "
        "In //Proceedings of the Twenty-Third International Joint "
        "Conference on Artificial Intelligence (IJCAI 2013)//, "
        "pp. 2357-2364. 2013.\n\n\n");

    PDBs::PatternGenerationHaslum::add_hillclimbing_options(parser);
    Options opts = parser.parse();

    if (parser.help_mode())
        return nullptr;
    PDBs::PatternGenerationHaslum::check_hillclimbing_options(parser, opts);
=======
    parser.add_option<shared_ptr<PatternCollectionGenerator>>(
        "patterns",
        "pattern generation method",
        "systematic(2)");

    Options opts = parser.parse();
>>>>>>> 633821ac
    if (parser.dry_run())
        return nullptr;

    return make_shared<PhOConstraints>(opts);
}

static PluginShared<ConstraintGenerator> _plugin("pho_constraints", _parse);
}<|MERGE_RESOLUTION|>--- conflicted
+++ resolved
@@ -1,67 +1,9 @@
 #include "pho_constraints.h"
 
-<<<<<<< HEAD
+#include "../option_parser.h"
 #include "../plugin.h"
 
 #include "../lp/lp_solver.h"
-
-#include "../pdbs/canonical_pdbs_heuristic.h"
-#include "../pdbs/pattern_generation_haslum.h"
-#include "../pdbs/pattern_generation_systematic.h"
-#include "../pdbs/pdb_heuristic.h"
-#include "../pdbs/util.h"
-
-
-namespace OperatorCounting {
-PhOConstraints::PhOConstraints(const Options &opts)
-    : options(opts),
-      pdb_source(nullptr) {
-}
-
-PhOConstraints::~PhOConstraints() {
-    if (!pdb_source) {
-        for (PDBs::PatternDatabase *pdb : pdbs) {
-            delete pdb;
-        }
-    }
-}
-
-void PhOConstraints::generate_pdbs(const shared_ptr<AbstractTask> task) {
-    options.set<shared_ptr<AbstractTask>>("transform", task);
-    options.set<int>("cost_type", NORMAL);
-    TaskProxy task_proxy(*task);
-    if (options.contains("min_improvement")) {
-        // iPDB patterns
-        options.set<bool>("cache_estimates", false);
-        PDBs::PatternGenerationHaslum pgh(options);
-        pdb_source = unique_ptr<PDBs::CanonicalPDBsHeuristic>(
-            pgh.extract_pattern_collection_heuristic());
-        pdbs = pdb_source->get_pattern_databases();
-    } else {
-        vector<vector<int>> patterns;
-        if (options.contains("patterns")) {
-            // Manually specified patterns
-            patterns = options.get<vector<vector<int>>>("patterns");
-        } else {
-            // Systematically generated patterns
-            PDBs::PatternGenerationSystematic pattern_generator(options);
-            patterns = pattern_generator.get_patterns();
-        }
-        for (const vector<int> &pattern : patterns) {
-            if (pdbs.size() % 1000 == 0) {
-                cout << "Generated " << pdbs.size() << "/"
-                     << patterns.size() << " PDBs" << endl;
-            }
-            PDBs::PatternDatabase *pdb = new PDBs::PatternDatabase(task_proxy, pattern);
-            pdbs.push_back(pdb);
-        }
-        cout << "Generated " << pdbs.size() << "/"
-             << patterns.size() << " PDBs" << endl;
-    }
-=======
-#include "../lp_solver.h"
-#include "../option_parser.h"
-#include "../plugin.h"
 
 #include "../pdbs/pattern_database.h"
 #include "../pdbs/pattern_generator.h"
@@ -77,15 +19,15 @@
 namespace OperatorCounting {
 PhOConstraints::PhOConstraints(const Options &opts)
     : pattern_generator(
-          opts.get<shared_ptr<PatternCollectionGenerator>>("patterns")) {
->>>>>>> 633821ac
+          opts.get<shared_ptr<PDBs::PatternCollectionGenerator>>("patterns")) {
 }
 
 void PhOConstraints::initialize_constraints(
-    const std::shared_ptr<AbstractTask> task, vector<LP::LPConstraint> &constraints,
+    const std::shared_ptr<AbstractTask> task,
+    vector<LP::LPConstraint> &constraints,
     double infinity) {
     assert(pattern_generator);
-    PatternCollectionInformation pattern_collection_info =
+    PDBs::PatternCollectionInformation pattern_collection_info =
         pattern_generator->generate(task);
     /*
       TODO issue590: Currently initialize_constraints should only be called
@@ -97,11 +39,7 @@
     pdbs = pattern_collection_info.get_pdbs();
     TaskProxy task_proxy(*task);
     constraint_offset = constraints.size();
-<<<<<<< HEAD
-    for (PDBs::PatternDatabase *pdb : pdbs) {
-=======
-    for (const shared_ptr<PatternDatabase> &pdb : *pdbs) {
->>>>>>> 633821ac
+    for (const shared_ptr<PDBs::PatternDatabase> &pdb : *pdbs) {
         constraints.emplace_back(0, infinity);
         LP::LPConstraint &constraint = constraints.back();
         for (OperatorProxy op : task_proxy.get_operators()) {
@@ -113,17 +51,10 @@
 }
 
 bool PhOConstraints::update_constraints(const State &state,
-<<<<<<< HEAD
                                         LP::LPSolver &lp_solver) {
-    for (size_t i = 0; i < pdbs.size(); ++i) {
-        int constraint_id = constraint_offset + i;
-        PDBs::PatternDatabase *pdb = pdbs[i];
-=======
-                                        LPSolver &lp_solver) {
     for (size_t i = 0; i < pdbs->size(); ++i) {
         int constraint_id = constraint_offset + i;
-        shared_ptr<PatternDatabase> pdb = (*pdbs)[i];
->>>>>>> 633821ac
+        shared_ptr<PDBs::PatternDatabase> pdb = (*pdbs)[i];
         int h = pdb->get_value(state);
         if (h == numeric_limits<int>::max()) {
             return true;
@@ -145,67 +76,12 @@
         "Conference on Artificial Intelligence (IJCAI 2013)//, "
         "pp. 2357-2364. 2013.\n\n\n");
 
-<<<<<<< HEAD
-    Options opts;
-    PDBs::parse_patterns(parser, opts);
-    if (parser.dry_run())
-        return nullptr;
-    return make_shared<PhOConstraints>(opts);
-}
-
-static shared_ptr<ConstraintGenerator> _parse_systematic(OptionParser &parser) {
-    parser.document_synopsis(
-        "Posthoc optimization constraints for systematically generated patterns",
-        "All (interesting) patterns with up to pattern_max_size variables are "
-        "generated. The generator will compute a PDB for each pattern and add "
-        "the constraint h(s) <= sum_{o in relevant(h)} Count_o. For details, "
-        "see\n"
-        " * Florian Pommerening, Gabriele Roeger and Malte Helmert.<<BR>>\n"
-        " [Getting the Most Out of Pattern Databases for Classical Planning "
-        "http://ijcai.org/papers13/Papers/IJCAI13-347.pdf].<<BR>>\n "
-        "In //Proceedings of the Twenty-Third International Joint "
-        "Conference on Artificial Intelligence (IJCAI 2013)//, "
-        "pp. 2357-2364. 2013.\n\n\n");
-
-    PDBs::PatternGenerationSystematic::add_systematic_pattern_options(parser);
-    Options opts = parser.parse();
-
-    if (parser.help_mode())
-        return nullptr;
-    PDBs::PatternGenerationSystematic::check_systematic_pattern_options(parser, opts);
-    if (parser.dry_run())
-        return nullptr;
-    return make_shared<PhOConstraints>(opts);
-}
-
-static shared_ptr<ConstraintGenerator> _parse_ipdb(OptionParser &parser) {
-    parser.document_synopsis(
-        "Posthoc optimization constraints for iPDB patterns",
-        "A pattern collection is discovered, using iPDB hillclimbing (see "
-        "[Doc/Heuristic#iPDB])."
-        "The generator will compute a PDB for each pattern and add the "
-        "constraint h(s) <= sum_{o in relevant(h)} Count_o. For details, see\n"
-        " * Florian Pommerening, Gabriele Roeger and Malte Helmert.<<BR>>\n"
-        " [Getting the Most Out of Pattern Databases for Classical Planning "
-        "http://ijcai.org/papers13/Papers/IJCAI13-347.pdf].<<BR>>\n "
-        "In //Proceedings of the Twenty-Third International Joint "
-        "Conference on Artificial Intelligence (IJCAI 2013)//, "
-        "pp. 2357-2364. 2013.\n\n\n");
-
-    PDBs::PatternGenerationHaslum::add_hillclimbing_options(parser);
-    Options opts = parser.parse();
-
-    if (parser.help_mode())
-        return nullptr;
-    PDBs::PatternGenerationHaslum::check_hillclimbing_options(parser, opts);
-=======
-    parser.add_option<shared_ptr<PatternCollectionGenerator>>(
+    parser.add_option<shared_ptr<PDBs::PatternCollectionGenerator>>(
         "patterns",
         "pattern generation method",
         "systematic(2)");
 
     Options opts = parser.parse();
->>>>>>> 633821ac
     if (parser.dry_run())
         return nullptr;
 
