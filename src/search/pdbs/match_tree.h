#ifndef PDBS_MATCH_TREE_H
#define PDBS_MATCH_TREE_H

#include "types.h"

#include "../task_proxy.h"

#include <cstddef>
#include <vector>

namespace pdbs {
/*
  Successor Generator for abstract operators.

  NOTE: MatchTree keeps a reference to the task proxy passed to the constructor.
  Therefore, users of the class must ensure that the task lives at least as long
  as the match tree.
*/

class MatchTree {
    TaskProxy task_proxy;
    struct Node;
    // See PatternDatabase for documentation on pattern and hash_multipliers.
    Pattern pattern;
    std::vector<size_t> hash_multipliers;
    Node *root;
    void insert_recursive(int op_id,
                          const std::vector<FactPair> &regression_preconditions,
                          int pre_index,
                          Node **edge_from_parent);
<<<<<<< HEAD
    void get_applicable_operators_recursive(
        Node *node, size_t state_index,
        std::vector<int> &applicable_operators) const;
=======
    void get_applicable_operator_ids_recursive(
        Node *node, size_t state_index, std::vector<int> &operator_ids) const;
>>>>>>> 1ffd4f36
    void dump_recursive(Node *node) const;
public:
    // Initialize an empty match tree.
    MatchTree(const TaskProxy &task_proxy,
              const Pattern &pattern,
              const std::vector<size_t> &hash_multipliers);
    ~MatchTree();

    MatchTree(const MatchTree &) = delete;

    /* Insert an abstract operator into the match tree, creating or
       enlarging it. */
    void insert(int op_id, const std::vector<FactPair> &regression_preconditions);

    /*
      Extracts all IDs of applicable abstract operators for the abstract state
      given by state_index (the index is converted back to variable/values
      pairs).
    */
<<<<<<< HEAD
    void get_applicable_operators(
        size_t state_index,
        std::vector<int> &applicable_operators) const;
=======
    void get_applicable_operator_ids(
        size_t state_index, std::vector<int> &operator_ids) const;
>>>>>>> 1ffd4f36
    void dump() const;
};
}

#endif<|MERGE_RESOLUTION|>--- conflicted
+++ resolved
@@ -28,14 +28,8 @@
                           const std::vector<FactPair> &regression_preconditions,
                           int pre_index,
                           Node **edge_from_parent);
-<<<<<<< HEAD
-    void get_applicable_operators_recursive(
-        Node *node, size_t state_index,
-        std::vector<int> &applicable_operators) const;
-=======
     void get_applicable_operator_ids_recursive(
         Node *node, size_t state_index, std::vector<int> &operator_ids) const;
->>>>>>> 1ffd4f36
     void dump_recursive(Node *node) const;
 public:
     // Initialize an empty match tree.
@@ -43,9 +37,6 @@
               const Pattern &pattern,
               const std::vector<size_t> &hash_multipliers);
     ~MatchTree();
-
-    MatchTree(const MatchTree &) = delete;
-
     /* Insert an abstract operator into the match tree, creating or
        enlarging it. */
     void insert(int op_id, const std::vector<FactPair> &regression_preconditions);
@@ -55,14 +46,8 @@
       given by state_index (the index is converted back to variable/values
       pairs).
     */
-<<<<<<< HEAD
-    void get_applicable_operators(
-        size_t state_index,
-        std::vector<int> &applicable_operators) const;
-=======
     void get_applicable_operator_ids(
         size_t state_index, std::vector<int> &operator_ids) const;
->>>>>>> 1ffd4f36
     void dump() const;
 };
 }
