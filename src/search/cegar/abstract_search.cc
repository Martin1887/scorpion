--- conflicted
+++ resolved
@@ -42,55 +42,6 @@
         solution->emplace_front(prev.op_id, current_id);
         assert(prev.target_id != current_id);
         current_id = prev.target_id;
-<<<<<<< HEAD
-    }
-    return solution;
-}
-
-void AbstractSearch::update_goal_distances(const Solution &solution, int init_id) {
-    int goal_distance = 0;
-    for (auto it = solution.rbegin(); it != solution.rend(); ++it) {
-        const Transition &transition = *it;
-        int current_state = transition.target_id;
-        set_h_value(current_state, goal_distance);
-        goal_distance += operator_costs[transition.op_id];
-    }
-    set_h_value(init_id, goal_distance);
-}
-
-unique_ptr<Solution> AbstractSearch::find_solution(
-    const vector<Transitions> &transitions,
-    int init_id,
-    const Goals &goal_ids) {
-    reset(transitions.size());
-    search_info[init_id].decrease_g_value_to(0);
-    open_queue.push(search_info[init_id].get_h_value(), init_id);
-    int goal_id = astar_search(transitions, true, &goal_ids);
-    open_queue.clear();
-    bool has_found_solution = (goal_id != UNDEFINED);
-    if (has_found_solution) {
-        unique_ptr<Solution> solution = extract_solution(init_id, goal_id);
-        update_goal_distances(*solution, init_id);
-        return solution;
-    } else {
-        search_info[init_id].increase_h_value_to(INF);
-    }
-    return nullptr;
-}
-
-vector<int> AbstractSearch::compute_distances(
-    const vector<Transitions> &transitions, const unordered_set<int> &start_ids) {
-    reset(transitions.size());
-    for (int goal_id : start_ids) {
-        search_info[goal_id].decrease_g_value_to(0);
-        open_queue.push(0, goal_id);
-    }
-    astar_search(transitions, false);
-    open_queue.clear();
-    return get_g_values();
-}
-
-=======
     }
     return solution;
 }
@@ -163,7 +114,6 @@
     return get_g_values();
 }
 
->>>>>>> b7a6e9c9
 int AbstractSearch::astar_search(
     const vector<Transitions> &transitions, bool use_h, const Goals *goals) {
     assert((use_h && goals) || (!use_h && !goals));
@@ -220,11 +170,7 @@
 
 void AbstractSearch::set_h_value(int state_id, int h) {
     assert(utils::in_bounds(state_id, search_info));
-<<<<<<< HEAD
-    return search_info[state_id].increase_h_value_to(h);
-=======
     search_info[state_id].increase_h_value_to(h);
->>>>>>> b7a6e9c9
 }
 
 void AbstractSearch::copy_h_value_to_children(int v, int v1, int v2) {
