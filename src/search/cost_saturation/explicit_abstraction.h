--- conflicted
+++ resolved
@@ -70,11 +70,7 @@
         const std::vector<int> &costs) const override;
     virtual int get_num_states() const override;
     virtual int get_abstract_state_id(const State &concrete_state) const override;
-<<<<<<< HEAD
-    virtual const std::vector<int> &get_active_operators() const override;
-=======
     virtual bool operator_is_active(int op_id) const override;
->>>>>>> 71f06583
     virtual bool operator_induces_self_loop(int op_id) const override;
     virtual const std::vector<int> &get_goal_states() const override;
     virtual void dump() const override;
