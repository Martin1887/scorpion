#include "state.h"

#include "axioms.h"
#include "globals.h"
#include "operator.h"
#include "utilities.h"
#include "state_registry.h"

#include <algorithm>
#include <iostream>
#include <cassert>
using namespace std;

void State::copy_buffer_from(const state_var_t *buffer) {
    vars = new state_var_t[g_variable_domain.size()];
    // Update values affected by operator.
    // TODO: Profile if memcpy could speed this up significantly,
    //       e.g. if we do blind A* search.
    for (size_t i = 0; i < g_variable_domain.size(); ++i)
        vars[i] = buffer[i];
    borrowed_buffer = false;
}

State::State(state_var_t *buffer)
    : borrowed_buffer(true), vars(buffer), handle(StateHandle::invalid) {
    assert(vars);
}

State::State(const State &predecessor, const Operator &op)
    : handle(StateHandle::invalid) {
    assert(!op.is_axiom());
    copy_buffer_from(predecessor.get_buffer());
    for (size_t i = 0; i < op.get_pre_post().size(); ++i) {
        const PrePost &pre_post = op.get_pre_post()[i];
        if (pre_post.does_fire(predecessor))
            vars[pre_post.var] = pre_post.post;
    }
    g_axiom_evaluator->evaluate(vars);
}

State::State(const StateHandle &handle_)
    : borrowed_buffer(true), handle(handle_) {
    if (!handle.is_valid()) {
        cout << "Tried to create State from invalid StateHandle." << endl;
        abort();
    }
    // We can  treat the buffer as const because it is never changed in a
    // state object (only assignment can change it, but it changes the whole
    // state).
    // TODO think about the use of const here and in StateHandle.

    // This assignment will later be changed into something like this:
    // vars = handle.unpack_state_data();
    // The buffer will no longer be shared then
    vars = const_cast<state_var_t *>(handle.get_buffer());
    assert(vars);
}

State *State::create_initial_state(state_var_t *initial_state_vars) {
    assert(g_axiom_evaluator);
    g_axiom_evaluator->evaluate(initial_state_vars);
    return new State(initial_state_vars);
}

State State::construct_registered_successor(const State &predecessor,
                                            const Operator &op,
                                            StateRegistry &state_registry) {
    State unregistered_copy(predecessor, op);
    return State(state_registry.get_handle(unregistered_copy));
}

State State::construct_unregistered_successor(const State &predecessor, const Operator &op) {
    return State(predecessor, op);
}

State::State(const State &other)
    : borrowed_buffer(other.borrowed_buffer),
      vars(other.vars),
      handle(other.handle) {
    // Every State needs valid state variables.
    assert(vars);
    // A registered state should always have a borrowed buffer.
    assert(!handle.is_valid() || borrowed_buffer);

    if (!borrowed_buffer) {
        // Deep copy for unregistered states.
        copy_buffer_from(other.vars);
    }
}

State &State::operator=(const State &other) {
    if (this != &other) {
        // Clean up the old value to avoid a memory leak.
        if (!borrowed_buffer) {
            delete vars;
        }

        borrowed_buffer = other.borrowed_buffer;
        vars = other.vars;
        handle = other.handle;

        // Every State needs valid state variables.
        assert(vars);
        // A registered state should always have a borrowed buffer.
        assert(!handle.is_valid() || borrowed_buffer);

        if (!borrowed_buffer) {
            // Deep copy for unregistered states.
            copy_buffer_from(other.vars);
        }
    }
    return *this;
}

State::~State() {
    if (!borrowed_buffer) {
        delete vars;
    }
}

void State::dump_pddl() const {
    for (int i = 0; i < g_variable_domain.size(); i++) {
        const string &fact_name = g_fact_names[i][vars[i]];
        if (fact_name != "<none of those>")
            cout << fact_name << endl;
    }
}

void State::dump_fdr() const {
    // We cast the values to int since we'd get bad output otherwise
    // if state_var_t == char.
<<<<<<< HEAD
    for (size_t i = 0; i < g_variable_domain.size(); ++i)
        cout << "  " << g_variable_name[i] << ": "
=======
    for (int i = 0; i < g_variable_domain.size(); i++)
        cout << "  #" << i << " [" << g_variable_name[i] << "] -> "
>>>>>>> 7a1ac898
             << static_cast<int>(vars[i]) << endl;
}

bool State::operator==(const State &other) const {
    if (handle.is_valid()) {
        return handle == other.handle;
    } else if (vars == other.vars) {
        // borrowed from same buffer
        return true;
    } else {
        int size = g_variable_domain.size();
        return ::equal(vars, vars + size, other.vars);
    }
}

bool State::operator<(const State &other) const {
    int size = g_variable_domain.size();
    return ::lexicographical_compare(vars, vars + size,
                                     other.vars, other.vars + size);
}

size_t State::hash() const {
    return ::hash_number_sequence(vars, g_variable_domain.size());
}<|MERGE_RESOLUTION|>--- conflicted
+++ resolved
@@ -129,13 +129,8 @@
 void State::dump_fdr() const {
     // We cast the values to int since we'd get bad output otherwise
     // if state_var_t == char.
-<<<<<<< HEAD
     for (size_t i = 0; i < g_variable_domain.size(); ++i)
-        cout << "  " << g_variable_name[i] << ": "
-=======
-    for (int i = 0; i < g_variable_domain.size(); i++)
         cout << "  #" << i << " [" << g_variable_name[i] << "] -> "
->>>>>>> 7a1ac898
              << static_cast<int>(vars[i]) << endl;
 }
 
