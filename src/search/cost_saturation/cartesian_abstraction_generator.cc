--- conflicted
+++ resolved
@@ -119,11 +119,7 @@
       max_state_expansions(opts.get<int>("max_state_expansions")),
       extra_memory_padding_mb(opts.get<int>("memory_padding")),
       rng(utils::parse_rng_from_options(opts)),
-<<<<<<< HEAD
-      debug(opts.get<bool>("debug")),
       dot_graph_verbosity(opts.get<int>("dot_graph_verbosity")),
-=======
->>>>>>> 843ad1c7
       num_states(0),
       num_transitions(0) {
 }
@@ -144,12 +140,8 @@
         max_state_expansions,
         search_strategy,
         *rng,
-<<<<<<< HEAD
-        debug,
+        log,
         dot_graph_verbosity);
-=======
-        log);
->>>>>>> 843ad1c7
     cout << endl;
     return cegar.extract_abstraction();
 }
@@ -261,20 +253,12 @@
         Bounds("1", "infinity"));
     cegar::add_search_strategy_option(parser);
     cegar::add_memory_padding_option(parser);
-<<<<<<< HEAD
-    parser.add_option<bool>(
-        "debug",
-        "print debugging info",
-        "false");
+    utils::add_log_options_to_parser(parser);
     parser.add_option<int>(
         "dot_graph_verbosity",
         "verbosity of printing/writing dot graphs",
         "0",
-        Bounds("0", "4")
-        );
-=======
-    utils::add_log_options_to_parser(parser);
->>>>>>> 843ad1c7
+        Bounds("0", "4"));
     utils::add_rng_options(parser);
 
     Options opts = parser.parse();
