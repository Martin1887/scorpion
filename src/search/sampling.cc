#include "sampling.h"

#include "successor_generator.h"
#include "task_proxy.h"
#include "task_tools.h"

#include "utils/countdown_timer.h"
#include "utils/rng.h"

using namespace std;

State sample_state_with_random_walk(
    const State &initial_state,
    const SuccessorGenerator &successor_generator,
    int init_h,
    double average_operator_cost,
<<<<<<< HEAD
    function<bool(State)> is_dead_end) {
=======
    utils::RandomNumberGenerator &rng,
    function<bool (State)> is_dead_end,
    const utils::CountdownTimer *timer) {
    vector<State> samples;

    const State initial_state = task_proxy.get_initial_state();

>>>>>>> 370159a9
    int n;
    if (init_h == 0) {
        n = 10;
    } else {
        /*
          Convert heuristic value into an approximate number of actions
          (does nothing on unit-cost problems).
          average_operator_cost cannot equal 0, as in this case, all operators
          must have costs of 0 and in this case the if-clause triggers.
        */
        assert(average_operator_cost != 0);
        int solution_steps_estimate = int((init_h / average_operator_cost) + 0.5);
        n = 4 * solution_steps_estimate;
    }
    double p = 0.5;
    /* The expected walk length is np = 2 * estimated number of solution steps.
       (We multiply by 2 because the heuristic is underestimating.) */

    // Calculate length of random walk according to a binomial distribution.
    int length = 0;
    for (int j = 0; j < n; ++j) {
        double random = (*g_rng())(); // [0..1)
        if (random < p)
            ++length;
    }

    // Sample one state with a random walk of length 'length'.
    State current_state = initial_state;
    vector<OperatorProxy> applicable_ops;
    for (int j = 0; j < length; ++j) {
        applicable_ops.clear();
        successor_generator.generate_applicable_ops(
            current_state, applicable_ops);
        // If there are no applicable operators, do not walk further.
        if (applicable_ops.empty()) {
            break;
        } else {
            const OperatorProxy &random_op = *g_rng()->choose(applicable_ops);
            assert(is_applicable(random_op, current_state));
            current_state = current_state.get_successor(random_op);
            /* If current state is a dead end, then restart the random walk
               with the initial state. */
            if (is_dead_end(current_state))
                current_state = State(initial_state);
        }
    }
    // The last state of the random walk is used as a sample.
    return current_state;
}

vector<State> sample_states_with_random_walks(
    const TaskProxy &task_proxy,
    const SuccessorGenerator &successor_generator,
    int num_samples,
    int init_h,
    double average_operator_cost,
    function<bool(State)> is_dead_end,
    const utils::CountdownTimer *timer) {
    const State initial_state = task_proxy.get_initial_state();
    vector<State> samples;
    samples.reserve(num_samples);
    for (int i = 0; i < num_samples; ++i) {
        if (timer && timer->is_expired())
            throw SamplingTimeout();
<<<<<<< HEAD
        samples.push_back(sample_state_with_random_walk(
                              initial_state,
                              successor_generator,
                              init_h,
                              average_operator_cost,
                              is_dead_end));
=======

        // Calculate length of random walk according to a binomial distribution.
        int length = 0;
        for (int j = 0; j < n; ++j) {
            double random = rng(); // [0..1)
            if (random < p)
                ++length;
        }

        // Sample one state with a random walk of length length.
        State current_state(initial_state);
        vector<OperatorProxy> applicable_ops;
        for (int j = 0; j < length; ++j) {
            applicable_ops.clear();
            successor_generator.generate_applicable_ops(current_state,
                                                        applicable_ops);
            // If there are no applicable operators, do not walk further.
            if (applicable_ops.empty()) {
                break;
            } else {
                const OperatorProxy &random_op = *rng.choose(applicable_ops);
                assert(is_applicable(random_op, current_state));
                current_state = current_state.get_successor(random_op);
                /* If current state is a dead end, then restart the random walk
                   with the initial state. */
                if (is_dead_end(current_state))
                    current_state = State(initial_state);
            }
        }
        // The last state of the random walk is used as a sample.
        samples.push_back(current_state);
>>>>>>> 370159a9
    }
    return samples;
}<|MERGE_RESOLUTION|>--- conflicted
+++ resolved
@@ -14,17 +14,8 @@
     const SuccessorGenerator &successor_generator,
     int init_h,
     double average_operator_cost,
-<<<<<<< HEAD
+    utils::RandomNumberGenerator &rng,
     function<bool(State)> is_dead_end) {
-=======
-    utils::RandomNumberGenerator &rng,
-    function<bool (State)> is_dead_end,
-    const utils::CountdownTimer *timer) {
-    vector<State> samples;
-
-    const State initial_state = task_proxy.get_initial_state();
-
->>>>>>> 370159a9
     int n;
     if (init_h == 0) {
         n = 10;
@@ -46,7 +37,7 @@
     // Calculate length of random walk according to a binomial distribution.
     int length = 0;
     for (int j = 0; j < n; ++j) {
-        double random = (*g_rng())(); // [0..1)
+        double random = rng(); // [0..1)
         if (random < p)
             ++length;
     }
@@ -62,7 +53,7 @@
         if (applicable_ops.empty()) {
             break;
         } else {
-            const OperatorProxy &random_op = *g_rng()->choose(applicable_ops);
+            const OperatorProxy &random_op = *rng.choose(applicable_ops);
             assert(is_applicable(random_op, current_state));
             current_state = current_state.get_successor(random_op);
             /* If current state is a dead end, then restart the random walk
@@ -81,6 +72,7 @@
     int num_samples,
     int init_h,
     double average_operator_cost,
+    utils::RandomNumberGenerator &rng,
     function<bool(State)> is_dead_end,
     const utils::CountdownTimer *timer) {
     const State initial_state = task_proxy.get_initial_state();
@@ -89,46 +81,13 @@
     for (int i = 0; i < num_samples; ++i) {
         if (timer && timer->is_expired())
             throw SamplingTimeout();
-<<<<<<< HEAD
         samples.push_back(sample_state_with_random_walk(
                               initial_state,
                               successor_generator,
                               init_h,
                               average_operator_cost,
+                              rng,
                               is_dead_end));
-=======
-
-        // Calculate length of random walk according to a binomial distribution.
-        int length = 0;
-        for (int j = 0; j < n; ++j) {
-            double random = rng(); // [0..1)
-            if (random < p)
-                ++length;
-        }
-
-        // Sample one state with a random walk of length length.
-        State current_state(initial_state);
-        vector<OperatorProxy> applicable_ops;
-        for (int j = 0; j < length; ++j) {
-            applicable_ops.clear();
-            successor_generator.generate_applicable_ops(current_state,
-                                                        applicable_ops);
-            // If there are no applicable operators, do not walk further.
-            if (applicable_ops.empty()) {
-                break;
-            } else {
-                const OperatorProxy &random_op = *rng.choose(applicable_ops);
-                assert(is_applicable(random_op, current_state));
-                current_state = current_state.get_successor(random_op);
-                /* If current state is a dead end, then restart the random walk
-                   with the initial state. */
-                if (is_dead_end(current_state))
-                    current_state = State(initial_state);
-            }
-        }
-        // The last state of the random walk is used as a sample.
-        samples.push_back(current_state);
->>>>>>> 370159a9
     }
     return samples;
 }