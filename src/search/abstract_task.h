--- conflicted
+++ resolved
@@ -56,15 +56,10 @@
     virtual int get_num_variables() const = 0;
     virtual const std::string &get_variable_name(int var) const = 0;
     virtual int get_variable_domain_size(int var) const = 0;
-<<<<<<< HEAD
     virtual int get_variable_axiom_layer(int var) const = 0;
     virtual int get_variable_default_axiom_value(int var) const = 0;
-    virtual const std::string &get_fact_name(const Fact &fact) const = 0;
-    virtual bool are_facts_mutex(const Fact &fact1, const Fact &fact2) const = 0;
-=======
     virtual const std::string &get_fact_name(const FactPair &fact) const = 0;
     virtual bool are_facts_mutex(const FactPair &fact1, const FactPair &fact2) const = 0;
->>>>>>> e7a72f2b
 
     virtual int get_operator_cost(int index, bool is_axiom) const = 0;
     virtual const std::string &get_operator_name(int index, bool is_axiom) const = 0;
