--- conflicted
+++ resolved
@@ -174,10 +174,7 @@
         return transition_systems.size();
     }
 
-<<<<<<< HEAD
-    bool is_active(int index) const {
-        return is_index_valid(index);
-    }
+    bool is_active(int index) const;
 
     // Copy TS and Distances at index and append it, increasing the size by one.
     int copy_factor_without_representation(int index);
@@ -188,9 +185,6 @@
       before, using copy_without_representation.
      */
     void delete_last_three_entries();
-=======
-    bool is_active(int index) const;
->>>>>>> 6a9473dd
 };
 }
 
