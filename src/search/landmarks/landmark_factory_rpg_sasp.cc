--- conflicted
+++ resolved
@@ -132,16 +132,6 @@
         // old: call to methode
         LandmarkNode &node = lm_graph->make_disj_node_simple(a);
 
-<<<<<<< HEAD
-        /* Problematik einer neuen Implementierung: rm_landmark_node löscht nicht nur bei allen
-        children die parents-zeiger auf sich selbst, sondern auch bei allen parents die children-
-        zeiger auf sich selbst. Ein einfaches Speichern aller Attribute von node funktioniert also
-        nicht - entweder man muss dann manuell bei den parents des alten node alle children-Zeiger
-        neu setzen auf den neuen node oder man überarbeitet das ganze komplett anders...
-        Eine andere Vermutung meinerseits ist, dass die alte Version einen Bug hat und eigentlich
-        auch die children-Zeiger der parents von node gelöscht werden müssten, wie es in
-        rm_landmark_node passiert.*/
-=======
         /* TODO: Problem: Schon diese jetzige Implementierung ist nicht mehr korrekt,
         da rm_landmark_node nicht nur bei allen children die parents-zeiger auf sich selbst
         loescht, sondern auch bei allen parents die children-zeiger auf sich selbst. Ein
@@ -151,7 +141,6 @@
         meinerseits waere, dass die alte Version verbugt ist und eigentlich auch die children-
         Zeiger der parents von node geloescht werden muessten, wie es in rm_landmark_node passiert.
         */
->>>>>>> c2fe17db
         // TODO: avoid copy constructor, save attributes locally and assign to new lm
         // new: replace by new program logic
         /*LandmarkNode &node2 = lm_graph->get_disj_lm_node(a);
