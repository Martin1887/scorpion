--- conflicted
+++ resolved
@@ -310,14 +310,6 @@
 }
 
 static SearchEngine *_parse(OptionParser &parser) {
-<<<<<<< HEAD
-=======
-    //open lists are currently registered with the parser on demand,
-    //because for templated classes the usual method of registering
-    //does not work:
-    Plugin<OpenList<StateID>>::register_open_lists();
-
->>>>>>> b908d97a
     parser.document_synopsis("Eager best-first search", "");
 
     parser.add_option<shared_ptr<OpenListFactory> >("open", "open list");
