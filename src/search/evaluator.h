--- conflicted
+++ resolved
@@ -84,9 +84,6 @@
     bool is_used_for_boosting() const;
     bool is_used_for_counting_evaluations() const;
 
-<<<<<<< HEAD
-    virtual void print_statistics() const {}
-=======
     virtual bool does_cache_estimates() const;
     virtual bool is_estimate_cached(const GlobalState &state) const;
     /*
@@ -94,7 +91,8 @@
       the given state is cached, i.e., is_estimate_cached returns true.
     */
     virtual int get_cached_estimate(const GlobalState &state) const;
->>>>>>> d82c4899
+    
+    virtual void print_statistics() const {}
 };
 
 #endif