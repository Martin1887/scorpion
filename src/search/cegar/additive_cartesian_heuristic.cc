--- conflicted
+++ resolved
@@ -65,77 +65,6 @@
     return sum_h;
 }
 
-<<<<<<< HEAD
-static shared_ptr<Heuristic> _parse(OptionParser &parser) {
-    parser.document_synopsis(
-        "Additive CEGAR heuristic",
-        "See the paper introducing Counterexample-guided Abstraction "
-        "Refinement (CEGAR) for classical planning:" +
-        utils::format_conference_reference(
-            {"Jendrik Seipp", "Malte Helmert"},
-            "Counterexample-guided Cartesian Abstraction Refinement",
-            "https://ai.dmi.unibas.ch/papers/seipp-helmert-icaps2013.pdf",
-            "Proceedings of the 23rd International Conference on Automated "
-            "Planning and Scheduling (ICAPS 2013)",
-            "347-351",
-            "AAAI Press",
-            "2013") +
-        "and the paper showing how to make the abstractions additive:" +
-        utils::format_conference_reference(
-            {"Jendrik Seipp", "Malte Helmert"},
-            "Diverse and Additive Cartesian Abstraction Heuristics",
-            "https://ai.dmi.unibas.ch/papers/seipp-helmert-icaps2014.pdf",
-            "Proceedings of the 24th International Conference on "
-            "Automated Planning and Scheduling (ICAPS 2014)",
-            "289-297",
-            "AAAI Press",
-            "2014") +
-        "For more details on Cartesian CEGAR and saturated cost partitioning, "
-        "see the journal paper" +
-        utils::format_journal_reference(
-            {"Jendrik Seipp", "Malte Helmert"},
-            "Counterexample-Guided Cartesian Abstraction Refinement for "
-            "Classical Planning",
-            "https://ai.dmi.unibas.ch/papers/seipp-helmert-jair2018.pdf",
-            "Journal of Artificial Intelligence Research",
-            "62",
-            "535-577",
-            "2018") +
-        "For a description of the incremental search, see the paper" +
-        utils::format_conference_reference(
-            {"Jendrik Seipp", "Samuel von Allmen", "Malte Helmert"},
-            "Incremental Search for Counterexample-Guided Cartesian Abstraction Refinement",
-            "https://ai.dmi.unibas.ch/papers/seipp-et-al-icaps2020.pdf",
-            "Proceedings of the 30th International Conference on "
-            "Automated Planning and Scheduling (ICAPS 2020)",
-            "244-248",
-            "AAAI Press",
-            "2020") +
-        "Finally, we describe advanced flaw selection strategies here:" +
-        utils::format_conference_reference(
-            {"David Speck", "Jendrik Seipp"},
-            "New Refinement Strategies for Cartesian Abstractions",
-            "https://jendrikseipp.com/papers/speck-seipp-icaps2022.pdf",
-            "Proceedings of the 32nd International Conference on "
-            "Automated Planning and Scheduling (ICAPS 2022)",
-            "to appear",
-            "AAAI Press",
-            "2022"));
-    parser.document_language_support("action costs", "supported");
-    parser.document_language_support("conditional effects", "not supported");
-    parser.document_language_support("axioms", "not supported");
-    parser.document_property("admissible", "yes");
-    parser.document_property("consistent", "yes");
-    parser.document_property("safe", "yes");
-    parser.document_property("preferred operators", "no");
-
-    add_common_cegar_options(parser);
-    parser.add_option<bool>(
-        "use_general_costs",
-        "allow negative costs in cost partitioning",
-        "true");
-    Heuristic::add_options_to_parser(parser);
-=======
 class AdditiveCartesianHeuristicFeature
     : public plugins::TypedFeature<Evaluator, AdditiveCartesianHeuristic> {
 public:
@@ -173,39 +102,34 @@
                 "Journal of Artificial Intelligence Research",
                 "62",
                 "535-577",
-                "2018"));
+                "2018") +
+            "For a description of the incremental search, see the paper" +
+            utils::format_conference_reference(
+                {"Jendrik Seipp", "Samuel von Allmen", "Malte Helmert"},
+                "Incremental Search for Counterexample-Guided Cartesian Abstraction Refinement",
+                "https://ai.dmi.unibas.ch/papers/seipp-et-al-icaps2020.pdf",
+                "Proceedings of the 30th International Conference on "
+                "Automated Planning and Scheduling (ICAPS 2020)",
+                "244-248",
+                "AAAI Press",
+                "2020") +
+            "Finally, we describe advanced flaw selection strategies here:" +
+            utils::format_conference_reference(
+                {"David Speck", "Jendrik Seipp"},
+                "New Refinement Strategies for Cartesian Abstractions",
+                "https://jendrikseipp.com/papers/speck-seipp-icaps2022.pdf",
+                "Proceedings of the 32nd International Conference on "
+                "Automated Planning and Scheduling (ICAPS 2022)",
+                "to appear",
+                "AAAI Press",
+                "2022"));
 
-        add_list_option<shared_ptr<SubtaskGenerator>>(
-            "subtasks",
-            "subtask generators",
-            "[landmarks(),goals()]");
-        add_option<int>(
-            "max_states",
-            "maximum sum of abstract states over all abstractions",
-            "infinity",
-            plugins::Bounds("1", "infinity"));
-        add_option<int>(
-            "max_transitions",
-            "maximum sum of real transitions (excluding self-loops) over "
-            " all abstractions",
-            "1M",
-            plugins::Bounds("0", "infinity"));
-        add_option<double>(
-            "max_time",
-            "maximum time in seconds for building abstractions",
-            "infinity",
-            plugins::Bounds("0.0", "infinity"));
-        add_option<PickSplit>(
-            "pick",
-            "how to choose on which variable to split the flaw state",
-            "max_refined");
+        add_common_cegar_options(*this);
         add_option<bool>(
             "use_general_costs",
             "allow negative costs in cost partitioning",
             "true");
         Heuristic::add_options_to_feature(*this);
-        utils::add_rng_options(*this);
->>>>>>> fc711c78
 
         document_language_support("action costs", "supported");
         document_language_support("conditional effects", "not supported");
@@ -219,31 +143,4 @@
 };
 
 static plugins::FeaturePlugin<AdditiveCartesianHeuristicFeature> _plugin;
-
-static plugins::TypedEnumPlugin<PickSplit> _enum_plugin({
-        {"random",
-         "select a random variable (among all eligible variables)"},
-        {"min_unwanted",
-         "select an eligible variable which has the least unwanted values "
-         "(number of values of v that land in the abstract state whose "
-         "h-value will probably be raised) in the flaw state"},
-        {"max_unwanted",
-         "select an eligible variable which has the most unwanted values "
-         "(number of values of v that land in the abstract state whose "
-         "h-value will probably be raised) in the flaw state"},
-        {"min_refined",
-         "select an eligible variable which is the least refined "
-         "(-1 * (remaining_values(v) / original_domain_size(v))) "
-         "in the flaw state"},
-        {"max_refined",
-         "select an eligible variable which is the most refined "
-         "(-1 * (remaining_values(v) / original_domain_size(v))) "
-         "in the flaw state"},
-        {"min_hadd",
-         "select an eligible variable with minimal h^add(s_0) value "
-         "over all facts that need to be removed from the flaw state"},
-        {"max_hadd",
-         "select an eligible variable with maximal h^add(s_0) value "
-         "over all facts that need to be removed from the flaw state"}
-    });
 }