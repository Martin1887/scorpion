--- conflicted
+++ resolved
@@ -3,11 +3,7 @@
 # builds/release directory.
 
 [tox]
-<<<<<<< HEAD
-envlist = build, py36, py37, py38, translator, search, style
-=======
-envlist = build, py36, py37, translator, search, valgrind, clang-tidy, style
->>>>>>> d2a845cd
+envlist = build, py36, py37, py38, translator, search, valgrind, clang-tidy, style
 basepython = python3
 skip_missing_interpreters = true
 skipsdist = true
