#include "merge_and_shrink_algorithm.h"

#include "distances.h"
#include "factored_transition_system.h"
#include "fts_factory.h"
#include "label_reduction.h"
#include "labels.h"
#include "merge_and_shrink_representation.h"
#include "merge_strategy.h"
#include "merge_strategy_factory.h"
#include "shrink_strategy.h"
#include "transition_system.h"
#include "types.h"
#include "utils.h"

#include "../options/option_parser.h"
#include "../options/options.h"

#include "../task_utils/task_properties.h"

#include "../utils/countdown_timer.h"
#include "../utils/markup.h"
#include "../utils/math.h"
#include "../utils/system.h"
#include "../utils/timer.h"

#include <cassert>
#include <iostream>
#include <string>
#include <utility>
#include <vector>

using namespace std;
using options::Bounds;
using options::OptionParser;
using options::Options;
using utils::ExitCode;

namespace merge_and_shrink {
static void log_progress(const utils::Timer &timer, string msg, utils::LogProxy &log) {
    log << "M&S algorithm timer: " << timer << " (" << msg << ")" << endl;
}

MergeAndShrinkAlgorithm::MergeAndShrinkAlgorithm(const Options &opts) :
    merge_strategy_factory(opts.get<shared_ptr<MergeStrategyFactory>>("merge_strategy")),
    shrink_strategy(opts.get<shared_ptr<ShrinkStrategy>>("shrink_strategy")),
    label_reduction(opts.get<shared_ptr<LabelReduction>>("label_reduction", nullptr)),
    max_states(opts.get<int>("max_states")),
    max_states_before_merge(opts.get<int>("max_states_before_merge")),
    shrink_threshold_before_merge(opts.get<int>("threshold_before_merge")),
    prune_unreachable_states(opts.get<bool>("prune_unreachable_states")),
    prune_irrelevant_states(opts.get<bool>("prune_irrelevant_states")),
<<<<<<< HEAD
    verbosity(utils::get_verbosity_from_options(opts)),
=======
    log(utils::get_log_from_options(opts)),
>>>>>>> 72fc1967
    main_loop_max_time(opts.get<double>("main_loop_max_time")),
    starting_peak_memory(0) {
    assert(max_states_before_merge > 0);
    assert(max_states >= max_states_before_merge);
    assert(shrink_threshold_before_merge <= max_states_before_merge);
}

void MergeAndShrinkAlgorithm::report_peak_memory_delta(bool final) const {
    if (final)
        log << "Final";
    else
        log << "Current";
    log << " peak memory increase of merge-and-shrink algorithm: "
        << utils::get_peak_memory_in_kb() - starting_peak_memory << " KB"
        << endl;
}

void MergeAndShrinkAlgorithm::dump_options() const {
<<<<<<< HEAD
    if (merge_strategy_factory) { // deleted after merge strategy extraction
        merge_strategy_factory->dump_options();
        cout << endl;
    }

    cout << "Options related to size limits and shrinking: " << endl;
    cout << "Transition system size limit: " << max_states << endl
         << "Transition system size limit right before merge: "
         << max_states_before_merge << endl;
    cout << "Threshold to trigger shrinking right before merge: "
         << shrink_threshold_before_merge << endl;
    cout << endl;

    cout << "Pruning unreachable states: "
         << (prune_unreachable_states ? "yes" : "no") << endl;
    cout << "Pruning irrelevant states: "
         << (prune_irrelevant_states ? "yes" : "no") << endl;
    cout << endl;

    if (label_reduction) {
        label_reduction->dump_options();
    } else {
        cout << "Label reduction disabled" << endl;
=======
    if (log.is_at_least_normal()) {
        if (merge_strategy_factory) { // deleted after merge strategy extraction
            merge_strategy_factory->dump_options();
            log << endl;
        }

        log << "Options related to size limits and shrinking: " << endl;
        log << "Transition system size limit: " << max_states << endl
            << "Transition system size limit right before merge: "
            << max_states_before_merge << endl;
        log << "Threshold to trigger shrinking right before merge: "
            << shrink_threshold_before_merge << endl;
        log << endl;

        log << "Pruning unreachable states: "
            << (prune_unreachable_states ? "yes" : "no") << endl;
        log << "Pruning irrelevant states: "
            << (prune_irrelevant_states ? "yes" : "no") << endl;
        log << endl;

        if (label_reduction) {
            label_reduction->dump_options(log);
        } else {
            log << "Label reduction disabled" << endl;
        }
        log << endl;

        log << "Main loop max time in seconds: " << main_loop_max_time << endl;
        log << endl;
>>>>>>> 72fc1967
    }
    cout << endl;

    cout << "Main loop max time in seconds: " << main_loop_max_time << endl;
    cout << endl;
}

void MergeAndShrinkAlgorithm::warn_on_unusual_options() const {
    string dashes(79, '=');
    if (!label_reduction) {
        log << dashes << endl
            << "WARNING! You did not enable label reduction.\nThis may "
            "drastically reduce the performance of merge-and-shrink!"
            << endl << dashes << endl;
    } else if (label_reduction->reduce_before_merging() && label_reduction->reduce_before_shrinking()) {
        log << dashes << endl
            << "WARNING! You set label reduction to be applied twice in each merge-and-shrink\n"
            "iteration, both before shrinking and merging. This double computation effort\n"
            "does not pay off for most configurations!"
            << endl << dashes << endl;
    } else {
        if (label_reduction->reduce_before_shrinking() &&
            (shrink_strategy->get_name() == "f-preserving"
             || shrink_strategy->get_name() == "random")) {
            log << dashes << endl
                << "WARNING! Bucket-based shrink strategies such as f-preserving random perform\n"
                "best if used with label reduction before merging, not before shrinking!"
                << endl << dashes << endl;
        }
        if (label_reduction->reduce_before_merging() &&
            shrink_strategy->get_name() == "bisimulation") {
            log << dashes << endl
                << "WARNING! Shrinking based on bisimulation performs best if used with label\n"
                "reduction before shrinking, not before merging!"
                << endl << dashes << endl;
        }
    }

    if (!prune_unreachable_states || !prune_irrelevant_states) {
        log << dashes << endl
            << "WARNING! Pruning is (partially) turned off!\nThis may "
            "drastically reduce the performance of merge-and-shrink!"
            << endl << dashes << endl;
    }
}

bool MergeAndShrinkAlgorithm::ran_out_of_time(
    const utils::CountdownTimer &timer) const {
    if (timer.is_expired()) {
        if (log.is_at_least_normal()) {
            log << "Ran out of time, stopping computation." << endl;
            log << endl;
        }
        return true;
    }
    return false;
}

void MergeAndShrinkAlgorithm::main_loop(
    FactoredTransitionSystem &fts,
    const TaskProxy &task_proxy) {
    utils::CountdownTimer timer(main_loop_max_time);
    if (log.is_at_least_normal()) {
        log << "Starting main loop ";
        if (main_loop_max_time == numeric_limits<double>::infinity()) {
            log << "without a time limit." << endl;
        } else {
            log << "with a time limit of "
                << main_loop_max_time << "s." << endl;
        }
    }
    int maximum_intermediate_size = 0;
    for (int i = 0; i < fts.get_size(); ++i) {
        int size = fts.get_transition_system(i).get_size();
        if (size > maximum_intermediate_size) {
            maximum_intermediate_size = size;
        }
    }

    if (label_reduction) {
        label_reduction->initialize(task_proxy);
    }
    unique_ptr<MergeStrategy> merge_strategy =
        merge_strategy_factory->compute_merge_strategy(task_proxy, fts, verbosity);
    merge_strategy_factory = nullptr;

    auto log_main_loop_progress = [&timer, this](const string &msg) {
            log << "M&S algorithm main loop timer: "
                << timer.get_elapsed_time()
                << " (" << msg << ")" << endl;
        };
    int iteration_counter = 0;
    while (fts.get_num_active_entries() > 1) {
        // Choose next transition systems to merge
        pair<int, int> merge_indices = merge_strategy->get_next();
        if (ran_out_of_time(timer)) {
            break;
        }
        int merge_index1 = merge_indices.first;
        int merge_index2 = merge_indices.second;
        assert(merge_index1 != merge_index2);
        if (log.is_at_least_normal()) {
            log << "Next pair of indices: ("
                << merge_index1 << ", " << merge_index2 << ")" << endl;
            if (log.is_at_least_verbose()) {
                fts.statistics(merge_index1, log);
                fts.statistics(merge_index2, log);
            }
            log_main_loop_progress("after computation of next merge");
        }

        // Label reduction (before shrinking)
        if (label_reduction && label_reduction->reduce_before_shrinking()) {
            bool reduced = label_reduction->reduce(merge_indices, fts, log);
            if (log.is_at_least_normal() && reduced) {
                log_main_loop_progress("after label reduction");
            }
        }

        if (ran_out_of_time(timer)) {
            break;
        }

        // Shrinking
        bool shrunk = shrink_before_merge_step(
            fts,
            merge_index1,
            merge_index2,
            max_states,
            max_states_before_merge,
            shrink_threshold_before_merge,
            *shrink_strategy,
            log);
        if (log.is_at_least_normal() && shrunk) {
            log_main_loop_progress("after shrinking");
        }

        if (ran_out_of_time(timer)) {
            break;
        }

        // Label reduction (before merging)
        if (label_reduction && label_reduction->reduce_before_merging()) {
            bool reduced = label_reduction->reduce(merge_indices, fts, log);
            if (log.is_at_least_normal() && reduced) {
                log_main_loop_progress("after label reduction");
            }
        }

        if (ran_out_of_time(timer)) {
            break;
        }

        // Merging
        int merged_index = fts.merge(merge_index1, merge_index2, log);
        int abs_size = fts.get_transition_system(merged_index).get_size();
        if (abs_size > maximum_intermediate_size) {
            maximum_intermediate_size = abs_size;
        }

        if (log.is_at_least_normal()) {
            if (log.is_at_least_verbose()) {
                fts.statistics(merged_index, log);
            }
            log_main_loop_progress("after merging");
        }

        if (ran_out_of_time(timer)) {
            break;
        }

        // Pruning
        if (prune_unreachable_states || prune_irrelevant_states) {
            bool pruned = prune_step(
                fts,
                merged_index,
                prune_unreachable_states,
                prune_irrelevant_states,
                log);
            if (log.is_at_least_normal() && pruned) {
                if (log.is_at_least_verbose()) {
                    fts.statistics(merged_index, log);
                }
                log_main_loop_progress("after pruning");
            }
        }

        /*
          NOTE: both the shrink strategy classes and the construction
          of the composite transition system require the input
          transition systems to be non-empty, i.e. the initial state
          not to be pruned/not to be evaluated as infinity.
        */
        if (!fts.is_factor_solvable(merged_index)) {
            if (log.is_at_least_normal()) {
                log << "Abstract problem is unsolvable, stopping "
                    "computation. " << endl << endl;
            }
            break;
        }

        if (ran_out_of_time(timer)) {
            break;
        }

        // End-of-iteration output.
        if (log.is_at_least_verbose()) {
            report_peak_memory_delta();
        }
        if (log.is_at_least_normal()) {
            log << endl;
        }

        ++iteration_counter;
    }

<<<<<<< HEAD
    if (verbosity >= utils::Verbosity::NORMAL) {
        cout << "End of merge-and-shrink algorithm, statistics:" << endl;
        cout << "Main loop runtime: " << timer.get_elapsed_time() << endl;
        cout << "Maximum intermediate abstraction size: "
             << maximum_intermediate_size << endl;
    }
=======
    log << "End of merge-and-shrink algorithm, statistics:" << endl;
    log << "Main loop runtime: " << timer.get_elapsed_time() << endl;
    log << "Maximum intermediate abstraction size: "
        << maximum_intermediate_size << endl;
>>>>>>> 72fc1967
    shrink_strategy = nullptr;
    label_reduction = nullptr;
}

FactoredTransitionSystem MergeAndShrinkAlgorithm::build_factored_transition_system(
    const TaskProxy &task_proxy) {
    if (starting_peak_memory) {
        cerr << "Calling build_factored_transition_system twice is not "
             << "supported!" << endl;
        utils::exit_with(utils::ExitCode::SEARCH_CRITICAL_ERROR);
    }
    starting_peak_memory = utils::get_peak_memory_in_kb();

    utils::Timer timer;
<<<<<<< HEAD
    task_properties::verify_no_axioms(task_proxy);
    if (verbosity >= utils::Verbosity::NORMAL) {
        cout << "Running merge-and-shrink algorithm..." << endl;
        dump_options();
        warn_on_unusual_options();
        cout << endl;
    }
=======
    log << "Running merge-and-shrink algorithm..." << endl;
    task_properties::verify_no_axioms(task_proxy);
    dump_options();
    warn_on_unusual_options();
    log << endl;
>>>>>>> 72fc1967

    const bool compute_init_distances =
        shrink_strategy->requires_init_distances() ||
        merge_strategy_factory->requires_init_distances() ||
        prune_unreachable_states;
    const bool compute_goal_distances =
        shrink_strategy->requires_goal_distances() ||
        merge_strategy_factory->requires_goal_distances() ||
        prune_irrelevant_states;
    FactoredTransitionSystem fts =
        create_factored_transition_system(
            task_proxy,
            compute_init_distances,
            compute_goal_distances,
            log);
    if (log.is_at_least_normal()) {
        log_progress(timer, "after computation of atomic factors", log);
    }

    /*
      Prune all atomic factors according to the chosen options. Stop early if
      one factor is unsolvable.

      TODO: think about if we can prune already while creating the atomic FTS.
    */
    bool pruned = false;
    bool unsolvable = false;
    for (int index = 0; index < fts.get_size(); ++index) {
        assert(fts.is_active(index));
        if (prune_unreachable_states || prune_irrelevant_states) {
            bool pruned_factor = prune_step(
                fts,
                index,
                prune_unreachable_states,
                prune_irrelevant_states,
                log);
            pruned = pruned || pruned_factor;
        }
        if (!fts.is_factor_solvable(index)) {
<<<<<<< HEAD
            if (verbosity >= utils::Verbosity::NORMAL) {
                cout << "Atomic FTS is unsolvable, stopping computation." << endl;
            }
=======
            log << "Atomic FTS is unsolvable, stopping computation." << endl;
>>>>>>> 72fc1967
            unsolvable = true;
            break;
        }
    }
    if (log.is_at_least_normal()) {
        if (pruned) {
            log_progress(timer, "after pruning atomic factors", log);
        }
        log << endl;
    }

    if (!unsolvable && main_loop_max_time > 0) {
        main_loop(fts, task_proxy);
    }
<<<<<<< HEAD
    if (verbosity >= utils::Verbosity::NORMAL) {
        const bool final = true;
        report_peak_memory_delta(final);
        cout << "Merge-and-shrink algorithm runtime: " << timer << endl;
        cout << endl;
    }
=======
    const bool final = true;
    report_peak_memory_delta(final);
    log << "Merge-and-shrink algorithm runtime: " << timer << endl;
    log << endl;
>>>>>>> 72fc1967
    return fts;
}

void add_merge_and_shrink_algorithm_options_to_parser(OptionParser &parser) {
    // Merge strategy option.
    parser.add_option<shared_ptr<MergeStrategyFactory>>(
        "merge_strategy",
        "See detailed documentation for merge strategies. "
        "We currently recommend SCC-DFP, which can be achieved using "
        "{{{merge_strategy=merge_sccs(order_of_sccs=topological,merge_selector="
        "score_based_filtering(scoring_functions=[goal_relevance,dfp,total_order"
        "]))}}}");

    // Shrink strategy option.
    parser.add_option<shared_ptr<ShrinkStrategy>>(
        "shrink_strategy",
        "See detailed documentation for shrink strategies. "
        "We currently recommend non-greedy shrink_bisimulation, which can be "
        "achieved using {{{shrink_strategy=shrink_bisimulation(greedy=false)}}}");

    // Label reduction option.
    parser.add_option<shared_ptr<LabelReduction>>(
        "label_reduction",
        "See detailed documentation for labels. There is currently only "
        "one 'option' to use label_reduction, which is {{{label_reduction=exact}}} "
        "Also note the interaction with shrink strategies.",
        OptionParser::NONE);

    // Pruning options.
    parser.add_option<bool>(
        "prune_unreachable_states",
        "If true, prune abstract states unreachable from the initial state.",
        "true");
    parser.add_option<bool>(
        "prune_irrelevant_states",
        "If true, prune abstract states from which no goal state can be "
        "reached.",
        "true");

    add_transition_system_size_limit_options_to_parser(parser);
<<<<<<< HEAD
    utils::add_verbosity_option_to_parser(parser);
=======

    /*
      silent: no output during construction, only starting and final statistics
      normal: basic output during construction, starting and final statistics
      verbose: full output during construction, starting and final statistics
      debug: full output with additional debug output
    */
    utils::add_log_options_to_parser(parser);
>>>>>>> 72fc1967

    parser.add_option<double>(
        "main_loop_max_time",
        "A limit in seconds on the runtime of the main loop of the algorithm. "
        "If the limit is exceeded, the algorithm terminates, potentially "
        "returning a factored transition system with several factors. Also "
        "note that the time limit is only checked between transformations "
        "of the main loop, but not during, so it can be exceeded if a "
        "transformation is runtime-intense.",
        "infinity",
        Bounds("0.0", "infinity"));
}

void add_transition_system_size_limit_options_to_parser(OptionParser &parser) {
    parser.add_option<int>(
        "max_states",
        "maximum transition system size allowed at any time point.",
        "-1",
        Bounds("-1", "infinity"));
    parser.add_option<int>(
        "max_states_before_merge",
        "maximum transition system size allowed for two transition systems "
        "before being merged to form the synchronized product.",
        "-1",
        Bounds("-1", "infinity"));
    parser.add_option<int>(
        "threshold_before_merge",
        "If a transition system, before being merged, surpasses this soft "
        "transition system size limit, the shrink strategy is called to "
        "possibly shrink the transition system.",
        "-1",
        Bounds("-1", "infinity"));
}

void handle_shrink_limit_options_defaults(Options &opts) {
    int max_states = opts.get<int>("max_states");
    int max_states_before_merge = opts.get<int>("max_states_before_merge");
    int threshold = opts.get<int>("threshold_before_merge");

    // If none of the two state limits has been set: set default limit.
    if (max_states == -1 && max_states_before_merge == -1) {
        max_states = 50000;
    }

    // If exactly one of the max_states options has been set, set the other
    // so that it imposes no further limits.
    if (max_states_before_merge == -1) {
        max_states_before_merge = max_states;
    } else if (max_states == -1) {
        int n = max_states_before_merge;
        if (utils::is_product_within_limit(n, n, INF)) {
            max_states = n * n;
        } else {
            max_states = INF;
        }
    }

    if (max_states_before_merge > max_states) {
        utils::g_log << "warning: max_states_before_merge exceeds max_states, "
                     << "correcting." << endl;
        max_states_before_merge = max_states;
    }

    if (max_states < 1) {
        cerr << "error: transition system size must be at least 1" << endl;
        utils::exit_with(ExitCode::SEARCH_INPUT_ERROR);
    }

    if (max_states_before_merge < 1) {
        cerr << "error: transition system size before merge must be at least 1"
             << endl;
        utils::exit_with(ExitCode::SEARCH_INPUT_ERROR);
    }

    if (threshold == -1) {
        threshold = max_states;
    }
    if (threshold < 1) {
        cerr << "error: threshold must be at least 1" << endl;
        utils::exit_with(ExitCode::SEARCH_INPUT_ERROR);
    }
    if (threshold > max_states) {
        utils::g_log << "warning: threshold exceeds max_states, correcting" << endl;
        threshold = max_states;
    }

    opts.set<int>("max_states", max_states);
    opts.set<int>("max_states_before_merge", max_states_before_merge);
    opts.set<int>("threshold_before_merge", threshold);
}
}<|MERGE_RESOLUTION|>--- conflicted
+++ resolved
@@ -50,11 +50,7 @@
     shrink_threshold_before_merge(opts.get<int>("threshold_before_merge")),
     prune_unreachable_states(opts.get<bool>("prune_unreachable_states")),
     prune_irrelevant_states(opts.get<bool>("prune_irrelevant_states")),
-<<<<<<< HEAD
-    verbosity(utils::get_verbosity_from_options(opts)),
-=======
     log(utils::get_log_from_options(opts)),
->>>>>>> 72fc1967
     main_loop_max_time(opts.get<double>("main_loop_max_time")),
     starting_peak_memory(0) {
     assert(max_states_before_merge > 0);
@@ -73,31 +69,6 @@
 }
 
 void MergeAndShrinkAlgorithm::dump_options() const {
-<<<<<<< HEAD
-    if (merge_strategy_factory) { // deleted after merge strategy extraction
-        merge_strategy_factory->dump_options();
-        cout << endl;
-    }
-
-    cout << "Options related to size limits and shrinking: " << endl;
-    cout << "Transition system size limit: " << max_states << endl
-         << "Transition system size limit right before merge: "
-         << max_states_before_merge << endl;
-    cout << "Threshold to trigger shrinking right before merge: "
-         << shrink_threshold_before_merge << endl;
-    cout << endl;
-
-    cout << "Pruning unreachable states: "
-         << (prune_unreachable_states ? "yes" : "no") << endl;
-    cout << "Pruning irrelevant states: "
-         << (prune_irrelevant_states ? "yes" : "no") << endl;
-    cout << endl;
-
-    if (label_reduction) {
-        label_reduction->dump_options();
-    } else {
-        cout << "Label reduction disabled" << endl;
-=======
     if (log.is_at_least_normal()) {
         if (merge_strategy_factory) { // deleted after merge strategy extraction
             merge_strategy_factory->dump_options();
@@ -127,12 +98,7 @@
 
         log << "Main loop max time in seconds: " << main_loop_max_time << endl;
         log << endl;
->>>>>>> 72fc1967
-    }
-    cout << endl;
-
-    cout << "Main loop max time in seconds: " << main_loop_max_time << endl;
-    cout << endl;
+    }
 }
 
 void MergeAndShrinkAlgorithm::warn_on_unusual_options() const {
@@ -211,7 +177,7 @@
         label_reduction->initialize(task_proxy);
     }
     unique_ptr<MergeStrategy> merge_strategy =
-        merge_strategy_factory->compute_merge_strategy(task_proxy, fts, verbosity);
+        merge_strategy_factory->compute_merge_strategy(task_proxy, fts);
     merge_strategy_factory = nullptr;
 
     auto log_main_loop_progress = [&timer, this](const string &msg) {
@@ -344,19 +310,10 @@
         ++iteration_counter;
     }
 
-<<<<<<< HEAD
-    if (verbosity >= utils::Verbosity::NORMAL) {
-        cout << "End of merge-and-shrink algorithm, statistics:" << endl;
-        cout << "Main loop runtime: " << timer.get_elapsed_time() << endl;
-        cout << "Maximum intermediate abstraction size: "
-             << maximum_intermediate_size << endl;
-    }
-=======
     log << "End of merge-and-shrink algorithm, statistics:" << endl;
     log << "Main loop runtime: " << timer.get_elapsed_time() << endl;
     log << "Maximum intermediate abstraction size: "
         << maximum_intermediate_size << endl;
->>>>>>> 72fc1967
     shrink_strategy = nullptr;
     label_reduction = nullptr;
 }
@@ -371,21 +328,11 @@
     starting_peak_memory = utils::get_peak_memory_in_kb();
 
     utils::Timer timer;
-<<<<<<< HEAD
-    task_properties::verify_no_axioms(task_proxy);
-    if (verbosity >= utils::Verbosity::NORMAL) {
-        cout << "Running merge-and-shrink algorithm..." << endl;
-        dump_options();
-        warn_on_unusual_options();
-        cout << endl;
-    }
-=======
     log << "Running merge-and-shrink algorithm..." << endl;
     task_properties::verify_no_axioms(task_proxy);
     dump_options();
     warn_on_unusual_options();
     log << endl;
->>>>>>> 72fc1967
 
     const bool compute_init_distances =
         shrink_strategy->requires_init_distances() ||
@@ -425,13 +372,7 @@
             pruned = pruned || pruned_factor;
         }
         if (!fts.is_factor_solvable(index)) {
-<<<<<<< HEAD
-            if (verbosity >= utils::Verbosity::NORMAL) {
-                cout << "Atomic FTS is unsolvable, stopping computation." << endl;
-            }
-=======
             log << "Atomic FTS is unsolvable, stopping computation." << endl;
->>>>>>> 72fc1967
             unsolvable = true;
             break;
         }
@@ -446,19 +387,10 @@
     if (!unsolvable && main_loop_max_time > 0) {
         main_loop(fts, task_proxy);
     }
-<<<<<<< HEAD
-    if (verbosity >= utils::Verbosity::NORMAL) {
-        const bool final = true;
-        report_peak_memory_delta(final);
-        cout << "Merge-and-shrink algorithm runtime: " << timer << endl;
-        cout << endl;
-    }
-=======
     const bool final = true;
     report_peak_memory_delta(final);
     log << "Merge-and-shrink algorithm runtime: " << timer << endl;
     log << endl;
->>>>>>> 72fc1967
     return fts;
 }
 
@@ -499,9 +431,6 @@
         "true");
 
     add_transition_system_size_limit_options_to_parser(parser);
-<<<<<<< HEAD
-    utils::add_verbosity_option_to_parser(parser);
-=======
 
     /*
       silent: no output during construction, only starting and final statistics
@@ -510,7 +439,6 @@
       debug: full output with additional debug output
     */
     utils::add_log_options_to_parser(parser);
->>>>>>> 72fc1967
 
     parser.add_option<double>(
         "main_loop_max_time",
