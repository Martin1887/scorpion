#include "command_line.h"
#include "search_algorithm.h"

#include "tasks/root_task.h"
#include "task_utils/task_properties.h"
#include "utils/logging.h"
#include "utils/system.h"
#include "utils/timer.h"

#include <iostream>

using namespace std;
using utils::ExitCode;

int main(int argc, const char **argv) {
    utils::register_event_handlers();

    if (argc < 2) {
        utils::g_log << usage(argv[0]) << endl;
        utils::exit_with(ExitCode::SEARCH_INPUT_ERROR);
    }

    bool unit_cost = false;
    if (static_cast<string>(argv[1]) != "--help") {
        utils::g_log << "reading input..." << endl;
        tasks::read_root_task(cin);
        utils::g_log << "done reading input!" << endl;
        TaskProxy task_proxy(*tasks::g_root_task);
        unit_cost = task_properties::is_unit_cost(task_proxy);
    }

    shared_ptr<SearchAlgorithm> search_algorithm =
        parse_cmd_line(argc, argv, unit_cost);


    utils::Timer search_timer;
    search_algorithm->search();
    search_timer.stop();
    utils::g_timer.stop();

    search_algorithm->save_plan_if_necessary();
    search_algorithm->print_statistics();
    utils::g_log << "Search time: " << search_timer << endl;
    utils::g_log << "Total time: " << utils::g_timer << endl;

<<<<<<< HEAD
    ExitCode exitcode = ExitCode::SEARCH_UNSOLVED_INCOMPLETE;
    if (engine->get_status() == SOLVED) {
        exitcode = ExitCode::SUCCESS;
    } else if (engine->get_status() == UNSOLVABLE) {
        exitcode = ExitCode::SEARCH_UNSOLVABLE;
    }
=======
    ExitCode exitcode = search_algorithm->found_solution()
        ? ExitCode::SUCCESS
        : ExitCode::SEARCH_UNSOLVED_INCOMPLETE;
>>>>>>> 7c78ba56
    utils::report_exit_code_reentrant(exitcode);
    return static_cast<int>(exitcode);
}<|MERGE_RESOLUTION|>--- conflicted
+++ resolved
@@ -43,18 +43,12 @@
     utils::g_log << "Search time: " << search_timer << endl;
     utils::g_log << "Total time: " << utils::g_timer << endl;
 
-<<<<<<< HEAD
     ExitCode exitcode = ExitCode::SEARCH_UNSOLVED_INCOMPLETE;
-    if (engine->get_status() == SOLVED) {
+    if (search_algorithm->get_status() == SOLVED) {
         exitcode = ExitCode::SUCCESS;
-    } else if (engine->get_status() == UNSOLVABLE) {
+    } else if (search_algorithm->get_status() == UNSOLVABLE) {
         exitcode = ExitCode::SEARCH_UNSOLVABLE;
     }
-=======
-    ExitCode exitcode = search_algorithm->found_solution()
-        ? ExitCode::SUCCESS
-        : ExitCode::SEARCH_UNSOLVED_INCOMPLETE;
->>>>>>> 7c78ba56
     utils::report_exit_code_reentrant(exitcode);
     return static_cast<int>(exitcode);
 }