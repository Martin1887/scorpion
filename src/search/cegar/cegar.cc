#include "cegar.h"

#include "abstraction.h"
#include "abstract_state.h"
#include "cartesian_set.h"
#include "flaw_search.h"
#include "shortest_paths.h"
#include "transition_system.h"
#include "utils.h"

#include "../task_utils/task_properties.h"
#include "../utils/language.h"
#include "../utils/logging.h"
#include "../utils/math.h"
#include "../utils/memory.h"

#include <algorithm>
#include <cassert>
#include <iostream>
#include <unordered_map>

using namespace std;

namespace cegar {
CEGAR::CEGAR(
    const shared_ptr<AbstractTask> &task,
    int max_states,
    int max_non_looping_transitions,
    double max_time,
    PickFlawedAbstractState pick_flawed_abstract_state,
    PickSplit pick_split,
    PickSplit tiebreak_split,
    int max_concrete_states_per_abstract_state,
    int max_state_expansions,
    utils::RandomNumberGenerator &rng,
    utils::LogProxy &log,
    DotGraphVerbosity dot_graph_verbosity)
    : task_proxy(*task),
      domain_sizes(get_domain_sizes(task_proxy)),
      max_states(max_states),
      max_non_looping_transitions(max_non_looping_transitions),
      pick_flawed_abstract_state(pick_flawed_abstract_state),
      abstraction(utils::make_unique_ptr<Abstraction>(task, log)),
      timer(max_time),
      max_time(max_time),
      log(log),
      dot_graph_verbosity(dot_graph_verbosity) {
    assert(max_states >= 1);
    shortest_paths = utils::make_unique_ptr<ShortestPaths>(
        task_properties::get_operator_costs(task_proxy), log);
    flaw_search = utils::make_unique_ptr<FlawSearch>(
        task, *abstraction, *shortest_paths, rng,
        pick_flawed_abstract_state, pick_split, tiebreak_split,
        max_concrete_states_per_abstract_state, max_state_expansions, log);

    if (log.is_at_least_normal()) {
        log << "Start building abstraction." << endl;
        log << "Time limit: " << timer.get_remaining_time() << endl;
        log << "Maximum number of states: " << max_states << endl;
        log << "Maximum number of transitions: "
            << max_non_looping_transitions << endl;
    }

    refinement_loop();
    if (log.is_at_least_normal()) {
        log << "Done building abstraction." << endl;
        log << "Time for building abstraction: " << timer.get_elapsed_time() << endl;
        print_statistics();
    }
}

CEGAR::~CEGAR() {
}

unique_ptr<Abstraction> CEGAR::extract_abstraction() {
    assert(abstraction);
    return move(abstraction);
}

void CEGAR::separate_facts_unreachable_before_goal(bool refine_goals) const {
    assert(abstraction->get_goals().size() == 1);
    assert(abstraction->get_num_states() == 1);
    assert(task_proxy.get_goals().size() == 1);
    FactProxy goal = task_proxy.get_goals()[0];
    utils::HashSet<FactProxy> reachable_facts = get_relaxed_possible_before(
        task_proxy, goal);
    for (VariableProxy var : task_proxy.get_variables()) {
        if (!may_keep_refining())
            break;
        int var_id = var.get_id();
        vector<int> unreachable_values;
        for (int value = 0; value < var.get_domain_size(); ++value) {
            FactProxy fact = var.get_fact(value);
            if (reachable_facts.count(fact) == 0)
                unreachable_values.push_back(value);
        }
        if (!unreachable_values.empty())
            abstraction->refine(abstraction->get_initial_state(), var_id, unreachable_values);
    }
    abstraction->mark_all_states_as_goals();
    /*
<<<<<<< HEAD
    Split off the goal fact from the initial state. Then the new initial
    state is the only non-goal state and no goal state will have to be split
    later.
    */
    if (refine_goals) {
        abstraction->refine(
            abstraction->get_initial_state(), goal.get_variable().get_id(), {goal.get_value()});
=======
      Split off the goal fact from the initial state. Then the new initial
      state is the only non-goal state and no goal state will have to be split
      later.

      For all states s in which the landmark might have been achieved we need
      h(s)=0. If the limits don't allow splitting off all facts unreachable
      before the goal to achieve this, we instead preserve h(s)=0 for *all*
      states s and cannot split off the goal fact from the abstract initial
      state.
    */
    assert(abstraction->get_initial_state().includes(task_proxy.get_initial_state()));
    assert(reachable_facts.count(goal));
    if (may_keep_refining()) {
        abstraction->refine(abstraction->get_initial_state(), goal.get_variable().get_id(), {goal.get_value()});
>>>>>>> 8b3420ed
    }
}

bool CEGAR::may_keep_refining(bool in_current_direction) const {
    int divider = 1;
    if (in_current_direction) {
        divider = 2;
    }
    if (abstraction->get_num_states() >= max_states / divider) {
        if (log.is_at_least_normal()) {
            log << "Reached maximum number of states." << endl;
        }
        return false;
    } else if (abstraction->get_transition_system().get_num_non_loops() >= max_non_looping_transitions / divider) {
        if (log.is_at_least_normal()) {
            log << "Reached maximum number of transitions." << endl;
        }
        return false;
    } else if (max_time != numeric_limits<double>::infinity() && timer.get_elapsed_time() >= max_time / double(divider)) {
        if (log.is_at_least_normal()) {
            log << "Reached time limit." << endl;
        }
        return false;
    } else if (!utils::extra_memory_padding_is_reserved()) {
        if (log.is_at_least_normal()) {
            log << "Reached memory limit." << endl;
        }
        return false;
    }
    return true;
}

void CEGAR::refinement_loop() {
    /*
      For landmark tasks we have to map all states in which the
      landmark might have been achieved to arbitrary abstract goal
      states. For the other types of subtasks our method won't find
      unreachable facts, but calling it unconditionally for subtasks
      with one goal doesn't hurt and simplifies the implementation.

      In any case, we separate all goal states from non-goal states
      to simplify the implementation. This way, we don't have to split
      goal states later.
    */
    bool refine_goals = pick_flawed_abstract_state != PickFlawedAbstractState::FIRST_ON_SHORTEST_PATH_BACKWARD
        && pick_flawed_abstract_state != PickFlawedAbstractState::FIRST_ON_SHORTEST_PATH_BACKWARD_WANTED_VALUES_REFINING_INIT_STATE;
    if (task_proxy.get_goals().size() == 1) {
        separate_facts_unreachable_before_goal(refine_goals);
    } else if (refine_goals) {
        // Iteratively split off the next goal fact from the current goal state.
        assert(abstraction->get_num_states() == 1);
        const AbstractState *current = &abstraction->get_initial_state();
        for (FactProxy goal : task_proxy.get_goals()) {
            FactPair fact = goal.get_pair();
            auto pair = abstraction->refine(*current, fact.var, {fact.value});
            current = &abstraction->get_state(pair.second);
        }
        assert(!abstraction->get_goals().count(abstraction->get_initial_state().get_id()));
        assert(abstraction->get_goals().size() == 1);
    }
    if (pick_flawed_abstract_state == PickFlawedAbstractState::FIRST_ON_SHORTEST_PATH_BACKWARD_WANTED_VALUES_REFINING_INIT_STATE) {
        // Split iteratively until the abstract initial state is exactly
        // the concrete initial state, as done with goals in forward direction
        // because the refinement functions only work with optimal transitions and
        // the initial abstract state has not any (because it is the state with
        // distance to init=0 and all operators have cost>=0).
        for (FactProxy init_value : task_proxy.get_initial_state()) {
            FactPair fact = init_value.get_pair();
            // The other values are split from the initial state
            VariableProxy var = task_proxy.get_variables()[fact.var];
            vector<int> other_values{};
            for (int i = 0; i < var.get_domain_size(); i++) {
                int var_value = var.get_fact(i).get_value();
                if (var_value != fact.value &&
                    abstraction->get_initial_state().contains(fact.var, var_value)) {
                    other_values.push_back(var_value);
                }
            }
            if (!other_values.empty()) {
                abstraction->refine(abstraction->get_initial_state(), fact.var, other_values);
            }
        }
    }


    // Initialize abstract goal distances and shortest path tree.
<<<<<<< HEAD
    if (search_strategy == SearchStrategy::INCREMENTAL) {
        shortest_paths->recompute(
            abstraction->get_transition_system().get_incoming_transitions(),
            abstraction->get_transition_system().get_outgoing_transitions(),
            abstraction->get_goals(),
            abstraction->get_initial_state().get_id());
        assert(shortest_paths->test_distances(
                   abstraction->get_transition_system().get_incoming_transitions(),
                   abstraction->get_transition_system().get_outgoing_transitions(),
                   abstraction->get_goals()));
    }
=======
    shortest_paths->recompute(
        abstraction->get_transition_system().get_incoming_transitions(),
        abstraction->get_goals());
    assert(shortest_paths->test_distances(
               abstraction->get_transition_system().get_incoming_transitions(),
               abstraction->get_transition_system().get_outgoing_transitions(),
               abstraction->get_goals()));
>>>>>>> 8b3420ed

    utils::Timer find_trace_timer(false);
    utils::Timer find_flaw_timer(false);
    utils::Timer refine_timer(false);
    utils::Timer update_goal_distances_timer(false);

    // true if the current bidirectional direction is backward and false
    // if the current bidirectional direction is forward.
    // The current bidirectional direction depends on the iteration
    // (even or odd) when interleaved and in the time/transitions used when
    // batched.
    //
    // Note that the interleaved case starts as backward but its value is
    // modified inside the loop.
    bool current_bidirectional_direction_backward = false;
    bool batched_bidirectional_already_changed_direction = false;
    if (pick_flawed_abstract_state == PickFlawedAbstractState::FIRST_ON_SHORTEST_PATH_BIDIRECTIONAL_BACKWARD_FORWARD) {
        current_bidirectional_direction_backward = true;
    }
    while (may_keep_refining()) {
        // Update the current direction for bidirectional picks
        switch (pick_flawed_abstract_state) {
            case PickFlawedAbstractState::FIRST_ON_SHORTEST_PATH_BIDIRECTIONAL_INTERLEAVED:
                current_bidirectional_direction_backward = !current_bidirectional_direction_backward;
                break;
            case PickFlawedAbstractState::FIRST_ON_SHORTEST_PATH_BIDIRECTIONAL_BACKWARD_FORWARD:
            case PickFlawedAbstractState::FIRST_ON_SHORTEST_PATH_BIDIRECTIONAL_FORWARD_BACKWARD:
                if (!batched_bidirectional_already_changed_direction && !may_keep_refining(true)) {
                    current_bidirectional_direction_backward = !current_bidirectional_direction_backward;
                    batched_bidirectional_already_changed_direction = true;
                }
                break;
            default:
                break;
        }
        find_trace_timer.resume();
        unique_ptr<Solution> solution;
        solution = shortest_paths->extract_solution(
            abstraction->get_initial_state().get_id(), abstraction->get_goals());
        find_trace_timer.stop();

        if (solution) {
            int new_abstract_solution_cost =
                shortest_paths->get_32bit_goal_distance(abstraction->get_initial_state().get_id());
            if (new_abstract_solution_cost > old_abstract_solution_cost) {
                old_abstract_solution_cost = new_abstract_solution_cost;
                if (log.is_at_least_normal()) {
                    log << "Abstract solution cost: " << old_abstract_solution_cost << endl;
                }
            }
        } else {
            log << "Abstract task is unsolvable." << endl;
            break;
        }

        find_flaw_timer.resume();

        // Dump/write dot file for current abstraction.
        if (dot_graph_verbosity == DotGraphVerbosity::WRITE_TO_CONSOLE) {
            cout << create_dot_graph(task_proxy, *abstraction) << endl;
        } else if (dot_graph_verbosity == DotGraphVerbosity::WRITE_TO_FILE) {
            write_to_file(
                "graph" + to_string(abstraction->get_num_states()) + ".dot",
                create_dot_graph(task_proxy, *abstraction));
        } else if (dot_graph_verbosity != DotGraphVerbosity::SILENT) {
            ABORT("Invalid dot graph verbosity");
        }

        unique_ptr<Split> split;
        switch (pick_flawed_abstract_state) {
            case PickFlawedAbstractState::FIRST_ON_SHORTEST_PATH:
                split = flaw_search->get_split_legacy(*solution);
                break;
            case PickFlawedAbstractState::FIRST_ON_SHORTEST_PATH_BACKWARD_WANTED_VALUES:
            case PickFlawedAbstractState::FIRST_ON_SHORTEST_PATH_BACKWARD_WANTED_VALUES_REFINING_INIT_STATE:
                split = flaw_search->get_split_legacy(*solution, true);
                break;
            case PickFlawedAbstractState::FIRST_ON_SHORTEST_PATH_BACKWARD:
                split = flaw_search->get_split_legacy(*solution, true, true);
                break;
            case PickFlawedAbstractState::FIRST_ON_SHORTEST_PATH_BIDIRECTIONAL_INTERLEAVED:
            case PickFlawedAbstractState::FIRST_ON_SHORTEST_PATH_BIDIRECTIONAL_BACKWARD_FORWARD:
            case PickFlawedAbstractState::FIRST_ON_SHORTEST_PATH_BIDIRECTIONAL_FORWARD_BACKWARD:
                if (current_bidirectional_direction_backward) {
                    split = flaw_search->get_split_legacy(*solution, true, true);
                } else {
                    split = flaw_search->get_split_legacy(*solution);
                }
                break;
            default:
                split = flaw_search->get_split(timer);
        }

        find_flaw_timer.stop();

        if (!utils::extra_memory_padding_is_reserved()) {
            log << "Reached memory limit in flaw search." << endl;
            break;
        }

        if (timer.is_expired()) {
            log << "Reached time limit in flaw search." << endl;
            break;
        }

        if (!split) {
            log << "Found concrete solution." << endl;
            break;
        }

        refine_timer.resume();
        int state_id = split->abstract_state_id;
        const AbstractState &abstract_state = abstraction->get_state(state_id);
        // This may not happen in the backward direction.
        // assert(!abstraction->get_goals().count(state_id));

        pair<int, int> new_state_ids = abstraction->refine(
            abstract_state, split->var_id, split->values);
        refine_timer.stop();

        update_goal_distances_timer.resume();
<<<<<<< HEAD
        if (search_strategy == SearchStrategy::ASTAR) {
            // Since h-values only increase we can assign the h-value to the children.
            abstract_search->copy_h_value_to_children(
                state_id, new_state_ids.first, new_state_ids.second);
        } else {
            shortest_paths->update_incrementally(
                abstraction->get_transition_system().get_incoming_transitions(),
                abstraction->get_transition_system().get_outgoing_transitions(),
                state_id, new_state_ids.first, new_state_ids.second,
                abstraction->get_goals(),
                abstraction->get_initial_state().get_id());
            assert(shortest_paths->test_distances(
                       abstraction->get_transition_system().get_incoming_transitions(),
                       abstraction->get_transition_system().get_outgoing_transitions(),
                       abstraction->get_goals()));
        }
=======
        shortest_paths->update_incrementally(
            abstraction->get_transition_system().get_incoming_transitions(),
            abstraction->get_transition_system().get_outgoing_transitions(),
            state_id, new_state_ids.first, new_state_ids.second);
        assert(shortest_paths->test_distances(
                   abstraction->get_transition_system().get_incoming_transitions(),
                   abstraction->get_transition_system().get_outgoing_transitions(),
                   abstraction->get_goals()));
>>>>>>> 8b3420ed
        update_goal_distances_timer.stop();

        if (log.is_at_least_verbose() &&
            abstraction->get_num_states() % 1000 == 0) {
            log << abstraction->get_num_states() << "/" << max_states << " states, "
                << abstraction->get_transition_system().get_num_non_loops() << "/"
                << max_non_looping_transitions << " transitions" << endl;
        }
    }
    if (log.is_at_least_normal()) {
        log << "Time for finding abstract traces: " << find_trace_timer << endl;
        log << "Time for finding flaws and computing splits: " << find_flaw_timer << endl;
        log << "Time for splitting states: " << refine_timer << endl;
        log << "Time for updating goal distances: " << update_goal_distances_timer << endl;
        log << "Number of refinements: " << abstraction->get_num_states() - 1 << endl;
    }
}

void CEGAR::print_statistics() const {
    abstraction->print_statistics();
    flaw_search->print_statistics();
}
}<|MERGE_RESOLUTION|>--- conflicted
+++ resolved
@@ -99,15 +99,6 @@
     }
     abstraction->mark_all_states_as_goals();
     /*
-<<<<<<< HEAD
-    Split off the goal fact from the initial state. Then the new initial
-    state is the only non-goal state and no goal state will have to be split
-    later.
-    */
-    if (refine_goals) {
-        abstraction->refine(
-            abstraction->get_initial_state(), goal.get_variable().get_id(), {goal.get_value()});
-=======
       Split off the goal fact from the initial state. Then the new initial
       state is the only non-goal state and no goal state will have to be split
       later.
@@ -120,9 +111,8 @@
     */
     assert(abstraction->get_initial_state().includes(task_proxy.get_initial_state()));
     assert(reachable_facts.count(goal));
-    if (may_keep_refining()) {
+    if (refine_goals && may_keep_refining()) {
         abstraction->refine(abstraction->get_initial_state(), goal.get_variable().get_id(), {goal.get_value()});
->>>>>>> 8b3420ed
     }
 }
 
@@ -209,27 +199,15 @@
 
 
     // Initialize abstract goal distances and shortest path tree.
-<<<<<<< HEAD
-    if (search_strategy == SearchStrategy::INCREMENTAL) {
-        shortest_paths->recompute(
-            abstraction->get_transition_system().get_incoming_transitions(),
-            abstraction->get_transition_system().get_outgoing_transitions(),
-            abstraction->get_goals(),
-            abstraction->get_initial_state().get_id());
-        assert(shortest_paths->test_distances(
-                   abstraction->get_transition_system().get_incoming_transitions(),
-                   abstraction->get_transition_system().get_outgoing_transitions(),
-                   abstraction->get_goals()));
-    }
-=======
     shortest_paths->recompute(
         abstraction->get_transition_system().get_incoming_transitions(),
-        abstraction->get_goals());
+        abstraction->get_transition_system().get_outgoing_transitions(),
+        abstraction->get_goals(),
+        abstraction->get_initial_state().get_id());
     assert(shortest_paths->test_distances(
-               abstraction->get_transition_system().get_incoming_transitions(),
-               abstraction->get_transition_system().get_outgoing_transitions(),
-               abstraction->get_goals()));
->>>>>>> 8b3420ed
+                abstraction->get_transition_system().get_incoming_transitions(),
+                abstraction->get_transition_system().get_outgoing_transitions(),
+                abstraction->get_goals()));
 
     utils::Timer find_trace_timer(false);
     utils::Timer find_flaw_timer(false);
@@ -351,33 +329,16 @@
         refine_timer.stop();
 
         update_goal_distances_timer.resume();
-<<<<<<< HEAD
-        if (search_strategy == SearchStrategy::ASTAR) {
-            // Since h-values only increase we can assign the h-value to the children.
-            abstract_search->copy_h_value_to_children(
-                state_id, new_state_ids.first, new_state_ids.second);
-        } else {
-            shortest_paths->update_incrementally(
-                abstraction->get_transition_system().get_incoming_transitions(),
-                abstraction->get_transition_system().get_outgoing_transitions(),
-                state_id, new_state_ids.first, new_state_ids.second,
-                abstraction->get_goals(),
-                abstraction->get_initial_state().get_id());
-            assert(shortest_paths->test_distances(
-                       abstraction->get_transition_system().get_incoming_transitions(),
-                       abstraction->get_transition_system().get_outgoing_transitions(),
-                       abstraction->get_goals()));
-        }
-=======
         shortest_paths->update_incrementally(
             abstraction->get_transition_system().get_incoming_transitions(),
             abstraction->get_transition_system().get_outgoing_transitions(),
-            state_id, new_state_ids.first, new_state_ids.second);
+            state_id, new_state_ids.first, new_state_ids.second,
+            abstraction->get_goals(),
+            abstraction->get_initial_state().get_id());
         assert(shortest_paths->test_distances(
-                   abstraction->get_transition_system().get_incoming_transitions(),
-                   abstraction->get_transition_system().get_outgoing_transitions(),
-                   abstraction->get_goals()));
->>>>>>> 8b3420ed
+                    abstraction->get_transition_system().get_incoming_transitions(),
+                    abstraction->get_transition_system().get_outgoing_transitions(),
+                    abstraction->get_goals()));
         update_goal_distances_timer.stop();
 
         if (log.is_at_least_verbose() &&
