#ifndef CEGAR_CARTESIAN_HEURISTIC_FUNCTION_H
#define CEGAR_CARTESIAN_HEURISTIC_FUNCTION_H

#include "../task_proxy.h"

#include <memory>
#include <unordered_map>

class AbstractTask;
class State;

namespace cegar {
<<<<<<< HEAD
class Node;
class RefinementHierarchy;

class CartesianHeuristicFunction {
    const std::shared_ptr<AbstractTask> task;
    TaskProxy task_proxy;
    std::shared_ptr<RefinementHierarchy> refinement_hierarchy;
    std::unordered_map<const Node *, int> h_map;
=======
/*
  Store RefinementHierarchy and subtask for looking up heuristic values
  efficiently.
*/
class CartesianHeuristicFunction {
    const std::shared_ptr<AbstractTask> task;
    TaskProxy task_proxy;
    RefinementHierarchy refinement_hierarchy;
>>>>>>> 35466569

public:
    CartesianHeuristicFunction(
        const std::shared_ptr<AbstractTask> &task,
<<<<<<< HEAD
        const std::shared_ptr<RefinementHierarchy> &hierarchy,
        std::unordered_map<const Node *, int> &&h_map);
=======
        RefinementHierarchy &&hierarchy);
>>>>>>> 35466569

    int get_value(const State &parent_state) const;
};
}

#endif<|MERGE_RESOLUTION|>--- conflicted
+++ resolved
@@ -10,16 +10,9 @@
 class State;
 
 namespace cegar {
-<<<<<<< HEAD
 class Node;
 class RefinementHierarchy;
 
-class CartesianHeuristicFunction {
-    const std::shared_ptr<AbstractTask> task;
-    TaskProxy task_proxy;
-    std::shared_ptr<RefinementHierarchy> refinement_hierarchy;
-    std::unordered_map<const Node *, int> h_map;
-=======
 /*
   Store RefinementHierarchy and subtask for looking up heuristic values
   efficiently.
@@ -27,18 +20,14 @@
 class CartesianHeuristicFunction {
     const std::shared_ptr<AbstractTask> task;
     TaskProxy task_proxy;
-    RefinementHierarchy refinement_hierarchy;
->>>>>>> 35466569
+    std::shared_ptr<RefinementHierarchy> refinement_hierarchy;
+    std::unordered_map<const Node *, int> h_map;
 
 public:
     CartesianHeuristicFunction(
         const std::shared_ptr<AbstractTask> &task,
-<<<<<<< HEAD
         const std::shared_ptr<RefinementHierarchy> &hierarchy,
         std::unordered_map<const Node *, int> &&h_map);
-=======
-        RefinementHierarchy &&hierarchy);
->>>>>>> 35466569
 
     int get_value(const State &parent_state) const;
 };
